#!/usr/bin/env python3
# -*- coding: utf-8 -*-

# Copyright (c) 2011-2021 Sven Erik Knop/Robert Cowham, Perforce Software Ltd
# ========================================
# Redistribution and use in source and binary forms, with or without
# modification, are permitted provided that the following conditions are
# met:
#
# 1.  Redistributions of source code must retain the above copyright
#     notice, this list of conditions and the following disclaimer.
#
# 2.  Redistributions in binary form must reproduce the above copyright
#     notice, this list of conditions and the following disclaimer in the
#     documentation and/or other materials provided with the
#     distribution.
#
# THIS SOFTWARE IS PROVIDED BY THE COPYRIGHT HOLDERS AND CONTRIBUTORS
# "AS IS" AND ANY EXPRESS OR IMPLIED WARRANTIES, INCLUDING, BUT NOT
# LIMITED TO, THE IMPLIED WARRANTIES OF MERCHANTABILITY AND FITNESS FOR
# A PARTICULAR PURPOSE ARE DISCLAIMED. IN NO EVENT SHALL PERFORCE
# SOFTWARE, INC. BE LIABLE FOR ANY DIRECT, INDIRECT, INCIDENTAL,
# SPECIAL, EXEMPLARY, OR CONSEQUENTIAL DAMAGES (INCLUDING, BUT NOT
# LIMITED TO, PROCUREMENT OF SUBSTITUTE GOODS OR SERVICES; LOSS OF USE,
# DATA, OR PROFITS; OR BUSINESS INTERRUPTION) HOWEVER CAUSED AND ON ANY
# THEORY OF LIABILITY, WHETHER IN CONTRACT, STRICT LIABILITY, OR TORT
# (INCLUDING NEGLIGENCE OR OTHERWISE) ARISING IN ANY WAY OUT OF THE USE
# OF THIS SOFTWARE, EVEN IF ADVISED OF THE POSSIBILITY OF SUCH DAMAGE.
#

"""
NAME:
    P4Transfer.py

DESCRIPTION:
    This python script (2.7/3.6+ compatible) will transfer Perforce changelists with all contents
    between independent servers when no remote depots are possible, and P4 DVCS commands
    (such as p4 clone/fetch/zip/unzip) are not an option.

    This script transfers changes in one direction - from a source server to a target server.

    Usage:

        python3 P4Transfer.py -h

    The script requires a config file, by default transfer.yaml,
    that provides the Perforce connection information for both servers.

    An initial example can be generated, e.g.

        P4Transfer.py --sample-config > transfer.yaml

    For full documentation/usage, see project doc:

        https://github.com/perforce/p4transfer/blob/main/doc/P4Transfer.adoc

"""

from __future__ import print_function, division
from os import error

import sys
import re
import hashlib
import stat
import pprint
from string import Template
import argparse
import textwrap
import os.path
from datetime import datetime
import logging
import time
import math

# Non-standard modules
import P4
import logutils

# Import yaml which will roundtrip comments
from ruamel.yaml import YAML
yaml = YAML()

VERSION = """$Id$"""


def logrepr(self):
    return pprint.pformat(self.__dict__, width=240)


alreadyLogged = {}


# Log messages just once per run
def logOnce(logger, *args):
    global alreadyLogged
    msg = ", ".join([str(x) for x in args])
    if msg not in alreadyLogged:
        alreadyLogged[msg] = 1
        logger.debug(msg)


P4.Revision.__repr__ = logrepr
P4.Integration.__repr__ = logrepr
P4.DepotFile.__repr__ = logrepr

python3 = sys.version_info[0] >= 3
if sys.hexversion < 0x02070000 or (0x0300000 <= sys.hexversion < 0x0303000):
    sys.exit("Python 2.7 or 3.3 or newer is required to run this program.")

# Although this should work with Python 3, it doesn't currently handle Windows Perforce servers
# with filenames containing charaters such as umlauts etc: åäö


class P4TException(Exception):
    pass


class P4TLogicException(Exception):
    pass


class P4TConfigException(P4TException):
    pass


CONFIG_FILE = 'transfer.yaml'
GENERAL_SECTION = 'general'
SOURCE_SECTION = 'source'
TARGET_SECTION = 'target'
LOGGER_NAME = "P4Transfer"
CHANGE_MAP_DESC = "Updated change_map_file"

# This is for writing to sample config file
DEFAULT_CONFIG = yaml.load(r"""
# counter_name: Unique counter on target server to use for recording source changes processed. No spaces.
#    Name sensibly if you have multiple instances transferring into the same target p4 repository.
#    The counter value represents the last transferred change number - script will start from next change.
#    If not set, or 0 then transfer will start from first change.
counter_name: p4transfer_counter

# case_sensitive: Set this to True if source/target servers are both case sensitive.
#    Otherwise case inconsistencies can cause problems when conversion runs on Linux
case_sensitive: True

# historical_start_change: Set this if you require P4Transfer to start with this changelist.
#    A historical start is useful if you have 100,000 changelists in source server and want to only
#    transfer the last 10,000. Set this value to the first change to be transferred.
#    Once you have set this value and started a transfer DO NOT MODIFY IT or you will potentially
#    mess up integration history etc!!!!!
#    IMPORTANT NOTE: setting this value causes extra work to be done for every integration to adjust
#    revision ranges - thus slowing down transfers.
#    If not set, or 0 then transfer starts from the value of counter_name above, and assumes that ALL HISTORY
#    of included files is transferred.
historical_start_change:

# instance_name: Name of the instance of P4Transfer - for emails etc. Spaces allowed.
instance_name: "Perforce Transfer from XYZ"

# For notification - if smtp not available - expects a pre-configured nms FormMail script as a URL
#   E.g. expects to post using 2 fields: subject, message
# Alternatively, use the following entries (suitable adjusted) to use Mailgun for notifications
#   api: "<Mailgun API key"
#   url: "https://api.mailgun.net/v3/<domain or sandbox>"
#   mail_from: "Fred <fred@example.com>"
#   mail_to:
#   - "fred@example.com"
mail_form_url:

# The mail_* parameters must all be valid (non-blank) to receive email updates during processing.
# mail_to: One or more valid email addresses - comma separated for multiple values
#     E.g. somebody@example.com,somebody-else@example.com
mail_to:

# mail_from: Email address of sender of emails, E.g. p4transfer@example.com
mail_from:

# mail_server: The SMTP server to connect to for email sending, E.g. smtpserver.example.com
mail_server:

# ===============================================================================
# Note that for any of the following parameters identified as (Integer) you can specify a
# valid python expression which evaluates to integer value, e.g.
#     "24 * 60"
#     "7 * 24 * 60"
# Such values should be quoted (in order to be treated as strings)
# -------------------------------------------------------------------------------
# sleep_on_error_interval (Integer): How long (in minutes) to sleep when error is encountered in the script
sleep_on_error_interval: 60

# poll_interval (Integer): How long (in minutes) to wait between polling source server for new changes
poll_interval: 60

# change_batch_size (Integer): changelists are processed in batches of this size
change_batch_size: 1000

# The following *_interval values result in reports, but only if mail_* values are specified
# report_interval (Integer): Interval (in minutes) between regular update emails being sent
report_interval: 30

# error_report_interval (Integer): Interval (in minutes) between error emails being sent e.g. connection error
#     Usually some value less than report_interval. Useful if transfer being run with --repeat option.
error_report_interval: 15

# summary_report_interval (Integer): Interval (in minutes) between summary emails being sent e.g. changes processed
#     Typically some value such as 1 week (10080 = 7 * 24 * 60). Useful if transfer being run with --repeat option.
summary_report_interval: "7 * 24 * 60"

# sync_progress_size_interval (Integer): Size in bytes controlling when syncs are reported to log file.
#    Useful for keeping an eye on progress for large syncs over slow network links.
sync_progress_size_interval: "500 * 1000 * 1000"

# max_logfile_size (Integer): Max size of file to (in bytes) after which it should be rotated
#     Typically some value such as 20MB = 20 * 1024 * 1024. Useful if transfer being run with --repeat option.
max_logfile_size: "20 * 1024 * 1024"

# change_description_format: The standard format for transferred changes.
#    Keywords prefixed with $. Use \\n for newlines. Keywords allowed:
#     $sourceDescription, $sourceChange, $sourcePort, $sourceUser
change_description_format: \"$sourceDescription\\n\\nTransferred from p4://$sourcePort@$sourceChange\"

# change_map_file: Name of an (optional) CSV file listing mappings of source/target changelists.
#    If this is blank (DEFAULT) then no mapping file is created.
#    If non-blank, then a file with this name in the target workspace is appended to
#    and will be submitted after every sequence (batch_size) of changes is made.
#    Default type of this file is text+CS32 to avoid storing too many revisions.
#    File must be mapped into target client workspace.
#    File can contain a sub-directory, e.g. change_map/change_map.csv
#    Note that due to the way client workspace views are created the local filename
#    should include a valid source path including depot name, e.g.
#       //depot/export/... -> depot/export/change_map.csv
change_map_file:

# superuser: Set to n if not a superuser (so can't update change times - can just transfer them).
superuser: "y"

# ignore_files: An array of regex patterns which are used to ingore any matching files.
#    Allows you to ignore some issues which cause transfer problems.
#    E.g.
#    ignore_files:
#    - "some/files/to/*ignore$"
ignore_files:

source:
    # P4PORT to connect to, e.g. some-server:1666 - if this is on localhost and you just
    # want to specify port number, then use quotes: "1666"
    p4port:
    # P4USER to use
    p4user:
    # P4CLIENT to use, e.g. p4-transfer-client
    p4client:
    # P4PASSWD for the user - valid password. If blank then no login performed.
    # Recommended to make sure user is in a group with a long password timeout!.
    # Make sure your P4TICKETS file is correctly found in the environment
    p4passwd:
    # P4CHARSET to use, e.g. none, utf8, etc - leave blank for non-unicode p4d instance
    p4charset:

target:
    # P4PORT to connect to, e.g. some-server:1666 - if this is on localhost and you just
    # want to specify port number, then use quotes: "1666"
    p4port:
    # P4USER to use
    p4user:
    # P4CLIENT to use, e.g. p4-transfer-client
    p4client:
    # P4PASSWD for the user - valid password. If blank then no login performed.
    # Recommended to make sure user is in a group with a long password timeout!
    # Make sure your P4TICKETS file is correctly found in the environment
    p4passwd:
    # P4CHARSET to use, e.g. none, utf8, etc - leave blank for non-unicode p4d instance
    p4charset:

# workspace_root: Root directory to use for both client workspaces.
#    This will be used to update the client workspace Root: field for both source/target workspaces
#    They must be the same.
#    Make sure there is enough space to hold the largest single changelist that will be transferred!
workspace_root: /work/transfer

# views: An array of source/target view mappings
#    You are not allowed to specify both 'views' and 'stream_views' - leave one or other blank!!
#    Each value is a string - normally quote. Standard p4 wildcards are valid.
#    These values are used to construct the appropriate View: fields for source/target client workspaces
#    It is allowed to have exclusion mappings - by specifying the '-' as first character in 'src'
#    entry - see last example below.
views:
  - src:  "//depot/source_path1/..."
    targ: "//import/target_path1/..."
  - src:  "//depot/source_path2/..."
    targ: "//import/target_path2/..."
  - src:  "-//depot/source_path2/exclude/*.tgz"
    targ: "//import/target_path2/exclude/*.tgz"

# transfer_target_stream: The name of a special target stream to use - IT SHOULD NOT CONTAIN FILES!!
#    This will be setup as a mainline stream, with no sharing and with import+ mappings
#    It is in standard stream name format, e.g. //<depot>/<name> or //<depot>/<mid>/<name>
#    e.g. transfer_target_stream: //targ_streams/transfer_target
transfer_target_stream:

# stream_views: An array of source/target stream view mappings and other record fields.
#    You are not allowed to specify both 'views' and 'stream_views' - leave one or other blank
#    Each src/targ value is a string with '*' p4 wildcards to match stream names (like 'p4 streams //depot/rel*')
#    Multiple wildcards are allowed, but make sure the number of wildcards matches between source and target.
#    Please note that target depots must exist.
#    Target streams will be created as required using the specified type/parent fields.
#    Field 'type:' has allowed values: mainline, development, release
#    Field 'parent:' should specify a suitable parent if you are creating development or release streams.
stream_views:
  - src:  "//streams_src/main"
    targ: "//streams_targ/main"
    type: mainline
    parent: ""
  - src:  "//streams_src2/release*"
    targ: "//streams_targ2/rel*"
    type: mainline
    parent: "//streams_targ2/main"
  - src:  "//src3_streams/*rel*"
    targ: "//targ3_streams/*release*"
    type: mainline
    parent: "//targ3_streams/main"

""")


class SourceTargetTextComparison(object):
    """Decide if source and target servers are similar OS so that text
    files can be compared by size and digest (no line ending differences)"""
    sourceVersion = None
    targetVersion = None
    sourceP4DVersion = None
    targetP4DVersion = None
    caseSensitive = False

    def _getServerString(self, server):
        return server.p4cmd("info", "-s")[0]["serverVersion"]

    def _getOS(self, serverString):
        parts = serverString.split("/")
        return parts[1]

    def _getP4DVersion(self, serverString):
        parts = serverString.split("/")
        return parts[2]

    def setup(self, src, targ, caseSensitive=True):
        self.caseSensitive = caseSensitive
        svrString = self._getServerString(src)
        self.sourceVersion = self._getOS(svrString)
        self.sourceP4DVersion = self._getP4DVersion(svrString)
        svrString = self._getServerString(targ)
        self.targetVersion = self._getOS(svrString)
        self.targetP4DVersion = self._getP4DVersion(svrString)

    def compatible(self):
        if self.sourceVersion:
            # TODO: compare different architectures better - e.g. allow 32 vs 64 bit
            return self.sourceVersion == self.targetVersion
        return False


sourceTargetTextComparison = SourceTargetTextComparison()


def isText(ftype):
    "If filetype is not text - binary or unicode"
    if re.search("text", ftype):
        return True
    return False


def isKeyTextFile(ftype):
    return isText(ftype) and "k" in ftype


def fileContentComparisonPossible(ftype):
    "Decides if it is possible to compare size/digest for text files"
    if not isText(ftype):
        return True
    if "k" in ftype:
        return False
    return sourceTargetTextComparison.compatible()


def readContents(fname):
    "Reads file contents appropriate according to type"
    if os.name == "posix" and os.path.islink(fname):
        linktarget = os.readlink(fname)
        linktarget += "\n"
        return linktarget
    flags = "rb"
    with open(fname, flags) as fh:
        contents = fh.read()
    return contents


def writeContents(fname, contents):
    flags = "wb"
    ensureDirectory(os.path.dirname(fname))
    if os.path.exists(fname):
        makeWritable(fname)
    with open(fname, flags) as fh:
        try:
            fh.write(contents)
        except TypeError:
            fh.write(contents.encode())


def ensureDirectory(directory):
    if not os.path.isdir(directory):
        os.makedirs(directory)


def makeWritable(fpath):
    "Make file writable"
    os.chmod(fpath, stat.S_IWRITE + stat.S_IREAD)


def getLocalDigest(fname, blocksize=2**20):
    "Return MD5 digest of file on disk"
    m = hashlib.md5()
    if os.name == "posix" and os.path.islink(fname):
        linktarget = os.readlink(fname)
        linktarget += "\n"
        m.update(linktarget)
        return m.hexdigest()
    with open(fname, "rb") as f:
        while True:
            buf = f.read(blocksize)
            if not buf:
                break
            m.update(buf)
    return m.hexdigest()


# All possible p4 keywords (or at least their prefix - there are various $Date* ones
re_rcs_keywords = re.compile(r"\$Id|\$Header|\$Date|\$Change|\$File|\$Revision|\$Author")


def getKTextDigest(fname):
    "Special calculation for ktext files - ignores lines with keywords in them"
    contents = readContents(fname)
    if python3:
        contents = contents.decode()
    m = hashlib.md5()
    # Optimisation to search on whole file
    if not re_rcs_keywords.search(contents):
        if python3:
            m.update(contents.encode())
        else:
            m.update(contents)
        fileSize = os.path.getsize(fname)
        return fileSize, m.hexdigest()
    lines = contents.split("\n")
    fileSize = 0
    for line in lines:
        if not re_rcs_keywords.search(line):
            if python3:
                m.update(line.encode())
            else:
                m.update(line)
            fileSize += len(line)
    return fileSize, m.hexdigest()


def diskFileContentModified(file):
    fileSize = 0
    digest = ""
    if "symlink" in file.type:
        if os.name == "posix":
            assert(os.path.islink(file.fixedLocalFile))
            linktarget = os.readlink(file.fixedLocalFile)
            linktarget += "\n"
            m = hashlib.md5()
            if python3:
                m.update(linktarget.encode())
            else:
                m.update(linktarget)
            fileSize = len(linktarget)
            digest = m.hexdigest()
        else:
            fileSize = os.path.getsize(file.fixedLocalFile)
            digest = getLocalDigest(file.fixedLocalFile)
    elif fileContentComparisonPossible(file.type):
        fileSize = os.path.getsize(file.fixedLocalFile)
        digest = getLocalDigest(file.fixedLocalFile)
    elif isKeyTextFile(file.type):
        fileSize, digest = getKTextDigest(file.fixedLocalFile)
    return (fileSize, digest.lower()) != (int(file.fileSize), file.digest.lower())


def p4time(unixtime):
    "Convert time to Perforce format time"
    return time.strftime("%Y/%m/%d:%H:%M:%S", time.localtime(unixtime))


def printSampleConfig():
    "Print defaults from above dictionary for saving as a base file"
    print("")
    print("# Save this output to a file to e.g. transfer.yaml and edit it for your configuration")
    print("")
    yaml.dump(DEFAULT_CONFIG, sys.stdout)
    sys.stdout.flush()


def fmtsize(num):
    for x in ['bytes', 'KB', 'MB', 'GB', 'TB']:
        if num < 1024.0:
            return "%3.1f %s" % (num, x)
        num /= 1024.0


class ChangeRevision:
    "Represents a change - created from P4API supplied information and thus encoding"

    def __init__(self, rev, change, n):
        self.rev = rev
        self.action = change['action'][n]
        self.type = change['type'][n]
        self.depotFile = change['depotFile'][n]
        self.localFile = None
        self.fileSize = 0
        self.digest = ""
        self.fixedLocalFile = None
        self._integrations = []
        if self.action not in ['delete', 'move/delete']:
            if 'fileSize' in change:
                try:
                    self.fileSize = change['fileSize'][n]
                except IndexError:
                    self.fileSize = None
            if 'digest' in change:
                try:
                    self.digest = change['digest'][n]
                except IndexError:
                    self.digest = None

    def updateDigest(self):
        "Update values for ktext files if required - assumes file on disk"
        if not isKeyTextFile(self.type) or not self.fixedLocalFile:
            return  # Leave values as default
        if self.action not in ['delete', 'move/delete']:
            self.fileSize, self.digest = getKTextDigest(self.fixedLocalFile)

    def addIntegrationInfo(self, integ):
        "Add what could be more than one integration"
        self._integrations.append(integ)

    def hasIntegrations(self):
        return len(self._integrations)
    
    def deleteIntegrations(self, integsToDelete):
        "Delete specified indexes - which are in reverse order"
        for ind in integsToDelete:
            del self._integrations[ind]

    def numIntegrations(self):
        return len(self._integrations)

    def hasMoveIntegrations(self):
        for integ in self._integrations:
            if integ.how in ["moved from", "moved into"]:
                return True
        return False

    def hasOnlyMovedFromIntegrations(self):
        for integ in self._integrations:
            if integ.how not in ["moved from"]:
                return False
        return True

    def hasOnlyIgnoreIntegrations(self):
        for integ in self._integrations:
            if integ.how not in ["ignored"]:
                return False
        return True

    def integrations(self):
        "Yield in reverse order so that we replay correctly"
        for ind, integ in reversed(list(enumerate(self._integrations))):
            yield ind, integ

    def getIntegration(self, index=0):
        "Latest integration"
        return self._integrations[index]

    def depotFileRev(self):
        "Fully specify depot file with rev number"
        return "%s#%s" % (self.depotFile, self.rev)

    def localFileRev(self):
        "Fully specify local file with rev number"
        return "%s#%s" % (self.localFile, self.rev)

    def localIntegSourceFile(self, index=0):
        "Local file without rev specifier"
        return self._integrations[index].localFile

    def localIntegSource(self, index=0):
        "Fully specify local source with start/end of revisions"
        if self._integrations[index].srev == 0:
            return "%s#%d" % (self._integrations[index].localFile, self._integrations[index].erev)
        return "%s#%d,%d" % (self._integrations[index].localFile, self._integrations[index].srev + 1,
                             self._integrations[index].erev)

    def localIntegSyncSource(self, index=0):
        "Fully specify local source with end rev for syncing"
        return "%s#%d" % (self._integrations[index].localFile, self._integrations[index].erev)

    def integSyncSource(self, index=0):
        "Integration source with end rev"
        return "%s#%d" % (self._integrations[index].file, self._integrations[index].erev)

    def integSyncSourceWithoutRev(self, index=0):
        "Integration source without env rev"
        return "%s" % (self._integrations[index].file)

    def setLocalFile(self, localFile):
        self.localFile = localFile
        localFile = localFile.replace("%40", "@")
        localFile = localFile.replace("%23", "#")
        localFile = localFile.replace("%2A", "*")
        localFile = localFile.replace("%25", "%")
        localFile = localFile.replace("/", os.sep)
        self.fixedLocalFile = localFile

    def __repr__(self):
        return 'rev={rev} action={action} type={type} size={size} digest={digest} depotFile={depotfile}' .format(
            rev=self.rev,
            action=self.action,
            type=self.type,
            size=self.fileSize,
            digest=self.digest,
            depotfile=self.depotFile,
        )

    def __hash__(self):
        return hash(self.localFile)

    def canonicalType(self):
        "Translate between old style type and new canonical type"
        if self.type == "xtext":
            return "text+x"
        elif self.type == "ktext":
            return "text+k"
        elif self.type == "kxtext":
            return "text+kx"
        elif self.type == "xbinary":
            return "binary+x"
        elif self.type == "ctext":
            return "text+C"
        elif self.type == "cxtext":
            return "text+Cx"
        elif self.type == "ltext":
            return "text+F"
        elif self.type == "xltext":
            return "text+Fx"
        elif self.type == "ubinary":
            return "binary+F"
        elif self.type == "uxbinary":
            return "binary+Fx"
        elif self.type == "tempobj":
            return "binary+FSw"
        elif self.type == "ctempobj":
            return "binary+Sw"
        elif self.type == "xtempobj":
            return "binary+FSwx"
        elif self.type == "xunicode":
            return "unicode+x"
        elif self.type == "xutf16":
            return "utf16+x"
        else:
            return self.type

    def __eq__(self, other, caseSensitive=True):
        "For comparisons between source and target after transfer"
        if caseSensitive:
            if self.localFile != other.localFile:   # Check filename
                return False
        else:
            if self.localFile.lower() != other.localFile.lower():
                return False
        # Purge means filetype +Sn - so no comparison possible
        if self.action == 'purge' or other.action == 'purge':
            return True
        if fileContentComparisonPossible(self.type):
            if (self.fileSize, self.digest, self.canonicalType()) != (other.fileSize, other.digest, other.canonicalType()):
                if self.type == 'utf16':
                    if abs(int(self.fileSize) - int(other.fileSize)) < 5:
                        return True
                return False
        return True


class ChangelistComparer(object):
    "Compare two lists of filerevisions"

    def __init__(self, logger, caseSensitive=True):
        self.logger = logger
        self.caseSensitive = caseSensitive

    def listsEqual(self, srclist, targlist, filesToIgnore):
        "Compare two lists of changes, with an ignore list"
        srcfiles = set([chRev.localFile for chRev in srclist if chRev.localFile not in filesToIgnore])
        targfiles = set([chRev.localFile for chRev in targlist])
        if not self.caseSensitive:
            srcfiles = set([x.lower() for x in srcfiles])
            targfiles = set([x.lower() for x in targfiles])
        diffs = srcfiles.difference(targfiles)
        if diffs:
            return (False, "Replication failure: missing elements in target changelist:\n%s" % "\n    ".join([str(r) for r in diffs]))
        srcfiles = set(chRev for chRev in srclist if chRev.localFile not in filesToIgnore)
        targfiles = set(chRev for chRev in targlist)
        diffs = srcfiles.difference(targfiles)
        if diffs:
            # Check for no filesize or digest present - indicating "p4 verify -qu" should be run
            new_diffs = [r for r in diffs if r.fileSize and r.digest]
            if not new_diffs:
                self.logger.debug("Ignoring differences due to lack of fileSize/digest")
                debugDiffs = [r for r in diffs if not r.fileSize or not r.digest]
                self.logger.debug("Missing deleted elements in target changelist:\n%s" % "\n    ".join([str(r) for r in debugDiffs]))
                return (True, "")
            targlookup = {}
            # Cross check again for case insensitive servers - note that this will update the lists!
            if not self.caseSensitive:
                for chRev in srcfiles:
                    chRev.localFile = chRev.localFile.lower()
                for chRev in targfiles:
                    chRev.localFile = chRev.localFile.lower()
                new_diffs = [r for r in diffs if  r.fileSize and r.digest]
                diffs2 = srcfiles.difference(targfiles)
                if not diffs2:
                    return (True, "")
                for chRev in targlist:
                    targlookup[chRev.localFile] = chRev
                # For case insenstive, focus on digest rather than fileSize
                new_diffs = [r for r in diffs2 if r != targlookup[r.localFile] and r.digest != targlookup[r.localFile].digest]
                if not new_diffs:
                    return (True, "")
                return (False, "Replication failure (case insensitive): src/target content differences found\nsrc:%s\ntarg:%s" % (
                    "\n    ".join([str(r) for r in diffs]),
                    "\n    ".join([str(targlookup[r.localFile]) for r in diffs])))
            for chRev in targlist:
                targlookup[chRev.localFile] = chRev
            return (False, "Replication failure: src/target content differences found\nsrc:%s\ntarg:%s" % (
                "\n    ".join([str(r) for r in diffs]),
                "\n    ".join([str(targlookup[r.localFile]) for r in diffs])))
        return (True, "")


class ReportProgress(object):
    "Report overall progress"

    def __init__(self, p4, changes, logger, workspace):
        self.logger = logger
        self.filesToSync = 0
        self.changesToSync = len(changes)
        self.sizeToSync = 0
        self.filesSynced = 0
        self.changesSynced = 0
        self.sizeSynced = 0
        self.previousSizeSynced = 0
        self.sync_progress_size_interval = None     # Set to integer value to get reports
        self.logger.info("Syncing %d changes" % (len(changes)))
        self.logger.info("Finding change sizes")
        self.changeSizes = {}
        for chg in changes:
            sizes = p4.run('sizes', '-s', '//%s/...@%s,%s' % (workspace, chg['change'], chg['change']))
            fcount = int(sizes[0]['fileCount'])
            fsize = int(sizes[0]['fileSize'])
            self.sizeToSync += fsize
            self.filesToSync += fcount
            self.changeSizes[chg['change']] = (fcount, fsize)
        self.logger.info("Syncing filerevs %d, size %s" % (self.filesToSync, fmtsize(self.sizeToSync)))

    def SetSyncProgressSizeInterval(self, interval):
        "Set appropriate"
        if interval:
            self.sync_progress_size_interval = int(interval)

    def ReportChangeSync(self):
        self.changesSynced += 1

    def ReportFileSync(self, fileSize):
        self.filesSynced += 1
        self.sizeSynced += fileSize
        if not self.sync_progress_size_interval:
            return
        if self.sizeSynced > self.previousSizeSynced + self.sync_progress_size_interval:
            self.previousSizeSynced = self.sizeSynced
            syncPercent = 100 * float(self.filesSynced) / float(self.filesToSync)
            sizePercent = 100 * float(self.sizeSynced) / float(self.sizeToSync)
            self.logger.info("Synced %d/%d changes, files %d/%d (%2.1f %%), size %s/%s (%2.1f %%)" % (
                    self.changesSynced, self.changesToSync,
                    self.filesSynced, self.filesToSync, syncPercent,
                    fmtsize(self.sizeSynced), fmtsize(self.sizeToSync),
                    sizePercent))


class P4Base(object):
    "Processes a config"

    section = None
    P4PORT = None
    P4CLIENT = None
    P4CHARSET = None
    P4USER = None
    P4PASSWD = None
    counter = 0
    clientLogged = 0
    matchingStreams = []

    def __init__(self, section, options, p4id):
        self.section = section
        self.options = options
        self.logger = logging.getLogger(LOGGER_NAME)
        self.p4id = p4id
        self.p4 = None
        self.client_logged = 0

    def __str__(self):
        return '[section = {} P4PORT = {} P4CLIENT = {} P4USER = {} P4PASSWD = {} P4CHARSET = {}]'.format(
            self.section,
            self.P4PORT,
            self.P4CLIENT,
            self.P4USER,
            self.P4PASSWD,
            self.P4CHARSET,
            )

    def connect(self, progname):
        self.p4 = P4.P4()
        self.p4.port = self.P4PORT
        self.p4.client = self.P4CLIENT
        self.p4.user = self.P4USER
        self.p4.prog = progname
        self.p4.exception_level = P4.P4.RAISE_ERROR
        self.p4.connect()
        if self.P4CHARSET is not None:
            self.p4.charset = self.P4CHARSET
        if self.P4PASSWD is not None:
            self.p4.password = self.P4PASSWD
            self.p4.run_login()

    def streamMatches(self, srcName, streamName):
        "Decides if stream matches the source view (which may contain wildcards)"
        if "*" not in srcName:
            return srcName == streamName
        reSrc = srcName.replace(r"*", r"(.*)")
        m = re.search(reSrc, streamName)
        if m:
            return True
        return False

    def matchingSourceStreams(self, view):
        "Search for any streams matching the source view expanding p4 wildcards *"
        streams = self.p4.run_streams(view['src'])  # Valid with wildcards
        if not streams:
            raise P4TConfigException("No source streams found matching: '%s'" % view['src'])
        return [x['Stream'] for x in streams]

    def matchSourceTargetStreams(self, views):
        "Search for any target streams matching the source view - only valid if called on p4 source"
        self.matchingStreams = []
        for v in views:
            if "*" not in v['src']:
                self.matchingStreams.append((v['src'], v['targ']))
                continue
            srcStreams = self.matchingSourceStreams(v)
            reSrc = v['src'].replace(r"*", r"(.*)")
            numStars = v['src'].count("*")
            reTarg = v['targ'].replace(r"*", r"\1", 1)
            i = 2
            while i <= numStars:
                reTarg = reTarg.replace(r"*", r"\%d" % i, 1)
                i += 1
            for s in srcStreams:
                targ = re.sub(reSrc, reTarg, s)
                self.matchingStreams.append((s, targ))
        return self.matchingStreams

    def createClientWorkspace(self, isSource, matchingStreams=None):
        "Create or adjust client workspace for source or target"
        clientspec = self.p4.fetch_client(self.p4.client)
        logOnce(self.logger, "orig %s:%s:%s" % (self.p4id, self.p4.client, pprint.pformat(clientspec)))

        self.root = self.options.workspace_root
        clientspec._root = self.root
        clientspec["Options"] = clientspec["Options"].replace("noclobber", "clobber")
        clientspec["LineEnd"] = "unix"
        clientspec._view = []
        # We create/update our special target stream, and also create any required target streams that don't exist
        if self.options.stream_views:
            if isSource:
                self.matchSourceTargetStreams(self.options.stream_views)
                if self.matchingStreams is None:
                    raise P4TConfigException("No matching src/target streams found: %s" % str(self.options.stream_views))
                for s in self.matchingStreams:
                    src = s[0]
                    srcPath = src.replace('//', '')
                    line = "%s/... //%s/%s/..." % (src, self.p4.client, srcPath)
                    clientspec._view.append(line)
            else:
                transferStream = self.p4.fetch_stream(self.options.transfer_target_stream)
                origStream = dict(transferStream)
                transferStream["Type"] = "mainline"
                transferStream["Paths"] = []
                targStreamsUpdated = False
                for v in self.options.stream_views:
                    for s in matchingStreams:   # Array of tuples passed in
                        src = s[0]
                        targ = s[1]
                        if not self.streamMatches(v['src'], src):
                            continue
                        srcPath = src.replace('//', '')
                        line = "import+ %s/... %s/..." % (srcPath, targ)
                        transferStream["Paths"].append(line)
                        targStream = self.p4.fetch_stream('-t', v['type'], targ)
                        origTargStream = dict(targStream)
                        targStream['Type'] = v['type']
                        if v['parent']:
                            targStream['Parent'] = v['parent']
                        if (origTargStream['Type'] != targStream['Type'] and \
                           origTargStream['Parent'] != targStream['Parent']) or \
                           ('Update' not in targStream):  # As in this is a new stream
                            if (origTargStream['Type'] != 'virtual'):
                                self.p4.save_stream(targStream)
                                targStreamsUpdated = True
                if targStreamsUpdated or (origStream["Type"] != transferStream["Type"] and \
                   origStream["Paths"] != transferStream["Paths"]):
                    self.p4.save_stream(transferStream)
                clientspec['Stream'] = self.options.transfer_target_stream
        else:   # Ordinary workspace views which allow exclusions
            exclude = ''
            for v in self.options.views:
                lhs = v['src']
                if lhs[0] == '-':
                    exclude = '-'
                    lhs = lhs[1:]
                srcPath = lhs.replace('//', '')
                if isSource:
                    line = "%s%s //%s/%s" % (exclude, lhs, self.p4.client, srcPath)
                else:
                    line = "%s%s //%s/%s" % (exclude, v['targ'], self.p4.client, srcPath)
                clientspec._view.append(line)

        self.clientmap = P4.Map(clientspec._view)
        self.clientspec = clientspec
        self.p4.save_client(clientspec)
        logOnce(self.logger, "updated %s:%s:%s" % (self.p4id, self.p4.client, pprint.pformat(clientspec)))

        # In a streams target we re-read the client view
        if self.options.stream_views and not isSource:
            clientspec = self.p4.fetch_client(self.p4.client)
            self.clientmap = P4.Map(clientspec._view)

        self.p4.cwd = self.root

        ctr = P4.Map('//"'+clientspec._client+'/..."   "' + clientspec._root + '/..."')
        self.localmap = P4.Map.join(self.clientmap, ctr)
        self.depotmap = self.localmap.reverse()

    def p4cmd(self, *args, max_retries=5, delay=30, **kwargs):
        "Execute p4 cmd while logging arguments and results"
        retries = 0
        while retries < max_retries:
            try:        
                self.logger.debug(self.p4id, args)
                output = self.p4.run(args, **kwargs)
                self.logger.debug(self.p4id, output)
                self.checkWarnings()
                return output
            except P4.P4Exception as e:
                # Check if the exception is an SSL error
                if 'SSL' in str(e):  
                    print(f"SSL connection error encountered: {e}. Retrying in {delay} seconds...")
                    time.sleep(delay)
                    retries += 1
                else:
                    # If the error is not an SSL error, re-raise the exception
                    raise     
        print("Max retries reached. Operation failed.")
        raise                                

    def disconnect(self):
        if self.p4:
            self.p4.disconnect()

    def checkWarnings(self):
        if self.p4 and self.p4.warnings:
            self.logger.warning('warning result: {}'.format(str(self.p4.warnings)))

    def resetWorkspace(self):
        self.p4cmd('sync', '//%s/...#none' % self.p4.P4CLIENT)


class TrackedAdd(object):
    """Record class used in MoveTracker"""
    def __init__(self, chRev, deleteDepotFile):
        self.chRev = chRev
        self.deleteDepotFile = deleteDepotFile


class MoveTracker(object):
    """Tracks move/add and move/delete and handles orphans where
    source or target isn't mapped (either outside source workspace or not
    visible due to permissions)."""

    def __init__(self, logger):
        self.logger = logger
        self.adds = {}       # Key is depotFile for matching delete
        self.deletes = {}    # Key is depotFile for delete

    def trackAdd(self, chRev, addDepotFile, deleteDepotFile):
        "Remember the move/add or move/delete so we can match them up"
        assert(deleteDepotFile not in self.adds)
        self.adds[deleteDepotFile] = TrackedAdd(chRev, deleteDepotFile)

    def trackDelete(self, chRev):
        "Track a move/delete"
        self.deletes[chRev.depotFile] = chRev

    def getMoves(self):
        "Return orphaned moves, or the move/add from add/delete pairs"
        for depotFile in self.adds:
            if depotFile in self.deletes:
                self.logger.debug("Matched move add/delete '%s'" % depotFile)
                del self.deletes[depotFile]
            else:
                self.logger.warning("Action move/add changed to add")
                self.adds[depotFile].chRev.action = "add"
        results = [self.adds[k].chRev for k in self.adds]
        for k in self.deletes:
            self.logger.debug("Action move/delete changed to delete")
            self.deletes[k].action = 'delete'
        results.extend([self.deletes[k] for k in self.deletes])
        return results


class SyncOutput(P4.OutputHandler):
    "Log sync progress"

    def __init__(self, p4id, logger, progress):
        P4.OutputHandler.__init__(self)
        self.p4id = p4id
        self.logger = logger
        self.progress = progress
        self.msgs = []

    def outputStat(self, stat):
        if 'fileSize' in stat:
            self.progress.ReportFileSync(int(stat['fileSize']))
        return P4.OutputHandler.HANDLED

    def outputInfo(self, info):
        self.logger.debug(self.p4id, ":", info)
        return P4.OutputHandler.HANDLED

    def outputMessage(self, msg):
        self.logger.warning(self.p4id, ":sync-msg", msg)
        self.msgs.append(str(msg))
        return P4.OutputHandler.HANDLED


class P4Source(P4Base):
    "Functionality for reading from source Perforce repository"

    def __init__(self, section, options):
        super(P4Source, self).__init__(section, options, 'src')
        self.re_content_translation_failed = re.compile("Translation of file content failed near line 1 file (.*)")
        self.srcFileLogCache = {}

    def missingChanges(self, counter):
<<<<<<< HEAD
        success=False
        maxChanges = 0
        while not success:
            try:
                if sourceTargetTextComparison.sourceP4DVersion > "2017.1":
                    # We can be more efficient with 2017.2 or greater servers with changes -r -m
                    if maxChanges == 0:
                        if self.options.change_batch_size:
                            maxChanges = self.options.change_batch_size
                        # if self.options.maximum and self.options.maximum < maxChanges:
                        #     maxChanges = self.options.maximum
                    revRange = '//{client}/...@{rev},@{rev2}'.format(client=self.P4CLIENT, rev=counter + 1, rev2= counter + maxChanges)
                    args = ['changes', '-l', '-r']
                    if self.options.maximum:
                        args.extend(['-m', self.options.maximum])
                    args.append(revRange)
                    self.logger.debug('reading changes: %s' % args)
                    # TODO: Prevent failure here due to [Error]: "Too many rows scanned (over 40000000); see 'p4 help maxscanrows'."
                    changes = self.p4cmd(args)
                    self.logger.debug('found %d changes' % len(changes))
                else:
                    revRange = '//{client}/...@{rev},#head'.format(client=self.P4CLIENT, rev=counter + 1)
                    self.logger.debug('reading changes: ', revRange)
                    changes = self.p4cmd('changes', '-l', revRange)
                    self.logger.debug('found %d changes' % len(changes))
                    changes.reverse()
                    if self.options.change_batch_size:
                        changes = changes[:self.options.change_batch_size]
                    if self.options.maximum:
                        changes = changes[:self.options.maximum]
                self.logger.debug('processing %d changes' % len(changes))
                success = True
            except P4.P4Exception as e:
                re_resubmit = re.compile(r"Too many rows scanned \(over 40000000\); see \'p4 help maxscanrows\'\.")
                m = re_resubmit.search(e.value)
                if m:
                    if maxChanges == 1:
                        change = self.p4cmd('describe', '-s', counter + 1)[0]
                        if change['desc'].startswith('<description: restricted, no permission to view>'):
                            changes = []
                            # self.logger.info(f'Found restricted changelist, skipping: {change.__repr__()}')
                            self.logger.notify(f"Found restricted changelist, skipping: {change['change']}", change.__repr__(), include_output=False)
                            success = True
                    else:                  
                        self.options.change_batch_size = maxChanges = math.ceil(maxChanges / 2)
                        self.logger.info(f'Temporarily reducing maxChanges to {maxChanges} due to maxscanrows error.')
=======
        revRange = '//{client}/...@{rev},#head'.format(client=self.P4CLIENT, rev=counter + 1)
        if sourceTargetTextComparison.sourceP4DVersion > "2017.1":
            # We can be more efficient with 2017.2 or greater servers with changes -r -m
            maxChanges = 0
            if self.options.change_batch_size:
                maxChanges = self.options.change_batch_size
            if self.options.maximum and self.options.maximum < maxChanges:
                maxChanges = self.options.maximum
            args = ['changes', '-l', '-r', '-s', 'submitted']
            if maxChanges > 0:
                args.extend(['-m', maxChanges])
            args.append(revRange)
            self.logger.debug('reading changes: %s' % args)
            changes = self.p4cmd(args)
            self.logger.debug('found %d changes' % len(changes))
        else:
            self.logger.debug('reading changes: %s' % revRange)
            changes = self.p4cmd('changes', '-l', revRange)
            self.logger.debug('found %d changes' % len(changes))
            changes.reverse()
            if self.options.change_batch_size:
                changes = changes[:self.options.change_batch_size]
            if self.options.maximum:
                changes = changes[:self.options.maximum]
        self.logger.debug('processing %d changes' % len(changes))
>>>>>>> c4ce5a14
        return changes

    def abortIfUnsyncableUTF16FilesExist(self, syncCallback, change):
        """Find files which can't be synced"""
        unsyncableFiles = []
        for msg in syncCallback.msgs:
            m = self.re_content_translation_failed.search(msg)
            if m:
                depotFile = self.depotmap.translate(m.group(1))
                assert(depotFile)
                unsyncableFiles.append(depotFile)
        if unsyncableFiles:
            msg = "The following utf16 files cannot be synced. Please consider running 'retype -t binary' on them as \n" + \
                "recommended in http://answers.perforce.com/articles/KB/3117:\n    "
            msg += "    \n".join(["%s@%s,%s" % (x, change, change) for x in unsyncableFiles])
            raise P4TException(msg)

    def adjustHistoricalIntegrations(self, fileRevs):
        """Remove any integration records from before start, and adjust start/end rev ranges"""
        startChange = self.options.historical_start_change
        self.logger.debug("Historical integrations adjustments for %d files" % len(fileRevs))
        for chRev in fileRevs:
            if not chRev.hasIntegrations():
                continue
            integsToDelete = []
            for ind, integ in chRev.integrations():
                # Find the earliest revision valid as of startChange, and then use that to calculate offset
                if integ.file not in self.srcFileLogCache:
                    if integ.how == "moved from":
                        continue
                    srcLogs = self.p4.run_filelog('-m1', "%s@%d" % (integ.file, startChange - 1))
                    if srcLogs and srcLogs[0].revisions:
                        rev = srcLogs[0].revisions[0]
                        if rev.change < startChange:
                            self.srcFileLogCache[integ.file] = rev.rev
                if integ.file not in self.srcFileLogCache:
                    continue
                startRev = self.srcFileLogCache[integ.file]
                offset = startRev - 1
                oldErev = integ.erev
                oldSrev = integ.srev
                integ.erev -= offset
                integ.srev -= offset
                if integ.erev <= 0:
                    integsToDelete.append(ind)
                if integ.srev < 0:
                    integ.srev = 0
                if oldErev != integ.erev or oldSrev != integ.srev:
                    self.logger.debug("Adjusting erev/srev from %d/%d to %d/%d for %s" % (
                        oldErev, oldSrev, integ.erev, integ.srev, integ.file
                    ))
            chRev.deleteIntegrations(integsToDelete)

    def getChange(self, changeNum):
        """Expects change number as a string, and returns list of filerevs and list of filelog output"""

        self.progress.ReportChangeSync()
        change = self.p4cmd('describe', '-s', changeNum)[0]
        fileRevs = []
        filesToLog = {}
        branchedFiles = {}
        excludedFiles = []
        movetracker = MoveTracker(self.logger)
        for (n, rev) in enumerate(change['rev']):
            localFile = self.localmap.translate(change['depotFile'][n])
            if localFile and len(localFile) > 0:
                chRev = ChangeRevision(rev, change, n)
                chRev.setLocalFile(localFile)
                if chRev.action == 'branch':
                    branchedFiles[chRev.depotFile] = chRev
                if chRev.action in ('branch', 'integrate', 'add', 'delete', 'move/add'):
                    filesToLog[chRev.depotFile] = chRev
                elif chRev.action == 'move/delete':
                    movetracker.trackDelete(chRev)
                else:
                    fileRevs.append(chRev)
            else:
                excludedFiles.append(change['depotFile'][n])
        if excludedFiles:
            self.logger.debug('excluded: %s' % excludedFiles)
        fpaths = ['{}#{}'.format(x.depotFile, x.rev) for x in filesToLog.values()]
        filelogs = []
        if fpaths:
            # Get 2 filelogs per rev
            filelogs = self.p4.run_filelog('-i', '-m2', *fpaths)
            if len(filelogs) < 1000:
                self.logger.debug('filelogs: %s' % filelogs)
            else:
                self.logger.debug('filelogs count: %d' % len(filelogs))
            for flog in filelogs:
                if flog.depotFile in filesToLog:
                    chRev = filesToLog[flog.depotFile]
                    revision = flog.revisions[0]
                    if len(revision.integrations) > 0:
                        if not self.options.historical_start_change or revision.change >= self.options.historical_start_change:
                            for integ in revision.integrations:
                                if 'from' in integ.how or integ.how == "ignored":
                                    integ.localFile = self.localmap.translate(integ.file)
                                    chRev.addIntegrationInfo(integ)
                    if chRev.action == 'move/add':
                        if not chRev.hasIntegrations():
                            # This is move/add with obliterated source
                            fileRevs.append(chRev)
                        else:
                            # Possible that there is a move/add as well as another integration - rare but happens
                            found = False
                            for integ in revision.integrations:
                                if integ.how == 'moved from':
                                    found = True
                                    movetracker.trackAdd(chRev, flog.depotFile, integ.file)
                            if not found:
                                self.logger.warning(u"Failed to find integ record for move/add {}".format(flog.depotFile))
                    else:
                        fileRevs.append(chRev)
                # else:
                #     self.logger.error(u"Failed to retrieve filelog for {}#{}".format(flog.depotFile,
                #                       flog.rev))
        fileRevs.extend(movetracker.getMoves())
        syncCallback = SyncOutput(self.p4id, self.logger, self.progress)
        self.p4cmd('sync', '//{}/...@={}'.format(self.P4CLIENT, changeNum), handler=syncCallback)
        for flog in filelogs:
            if flog.depotFile in filesToLog:
                chRev = filesToLog[flog.depotFile]
                chRev.updateDigest()
        self.abortIfUnsyncableUTF16FilesExist(syncCallback, changeNum)  # May raise exception
        if self.options.historical_start_change: # Extra processing required on integration records
            self.adjustHistoricalIntegrations(fileRevs)
        return fileRevs, filelogs

    def getFirstChange(self):
        """Expects change number as a string, and syncs the first historical change"""

        if not self.options.historical_start_change: # Extra processing required on integration records
            return
        self.progress.ReportChangeSync()
        syncCallback = SyncOutput(self.p4id, self.logger, self.progress)
        self.p4cmd('sync', '//{}/...@{}'.format(self.P4CLIENT, self.options.historical_start_change), handler=syncCallback)


class P4Target(P4Base):
    "Functionality for transferring changes to target Perforce repository"

    def __init__(self, section, options, src):
        super(P4Target, self).__init__(section, options, 'targ')
        self.src = src
        self.resolveDeleteEncountered = False
        self.re_cant_integ_without_Di = re.compile("can't integrate from .* or use -Di to disregard move")
        self.re_cant_integ_without_d = re.compile("can't delete from .* without -d or -Ds flag")
        self.re_cant_integ_without_i = re.compile(r" can't integrate .* without -i flag")
        self.re_cant_branch_without_Dt = re.compile(r" can't branch from .* without -d or -Dt flag")
        self.re_cant_add_existing_file = re.compile(r" can't add existing file")
        self.re_resolve_skipped = re.compile(r" \- resolve skipped.")
        self.re_must_sync_resolve = re.compile(r" must sync/resolve .* before submitting")
        self.re_resolve_tampered = re.compile(r" tampered with before resolve - edit or revert")
        self.re_edit_of_deleted_file = re.compile(r"warning: edit of deleted file")
        self.re_all_revisions_already_integrated = re.compile(r" all revision\(s\) already integrated")
        self.re_no_revisions_above_that_revision = re.compile(r" no revision\(s\) above that revision.")
        self.re_file_not_on_client = re.compile(r"\- file\(s\) not on client")
        self.re_no_such_file = re.compile(r"\- no such file\(s\)")
        self.re_move_delete_needs_move_add = re.compile(r"move/delete\(s\) must be integrated along with matching move/add\(s\)")
        self.re_file_remapped = re.compile(r" \(remapped from ")
        self.filesToIgnore = []
        self.targStartRevCache = {}

    def formatChangeDescription(self, **kwargs):
        """Format using specified format options - see call in replicateChange"""
        format = self.options.change_description_format
        format = format.replace("\\n", "\n")
        t = Template(format)
        result = t.safe_substitute(**kwargs)
        return result

    def ignoreFile(self, fname):
        "Returns True if file is to be ignored"
        if not self.options.re_ignore_files:
            return False
        for exp in self.options.re_ignore_files:
            if exp.search(fname):
                return True
        return False

    def adjustTargetHistoricalIntegrations(self, chRev):
        """Remove any integration records from before start, and adjust start/end rev ranges
        This is a version like the source function but tweaks target for those times when revs have been purged"""
        if not chRev.hasIntegrations():
            return
        integsToDelete = []
        for ind, integ in chRev.integrations():
            # Check for purged start revs indicating some fudging is required
            srcFile = chRev.localIntegSourceFile(ind)
            if not srcFile:
                continue
            depotFile = self.depotmap.translate(srcFile)
            if not depotFile or len(depotFile) == 0:
                continue
            if depotFile not in self.targStartRevCache:
                # Find earliest revision known about this file on the target if not 1 then adjust
                targLogs = self.p4.run_filelog(depotFile)
                if targLogs and targLogs[0].revisions:
                    startRev = targLogs[0].revisions[-1]
                    if startRev.rev == 1:
                        continue
                    endRev = targLogs[0].revisions[0]
                    self.targStartRevCache[depotFile] = (startRev.rev, endRev.rev)
            if depotFile not in self.targStartRevCache:
                continue
            srev, erev = self.targStartRevCache[depotFile]
            offset = srev - 1
            oldErev = integ.erev
            oldSrev = integ.srev
            rdiff = integ.erev - integ.srev
            integ.erev += offset
            integ.srev += offset
            if integ.erev < srev:
                integsToDelete.append(ind)
            elif integ.erev > erev:
                integ.erev = erev
                integ.srev = erev - rdiff
            if integ.srev < srev:
                integ.srev = srev
            if oldErev != integ.erev or oldSrev != integ.srev:
                self.logger.debug("Adjusting obliterated erev/srev from %d/%d to %d/%d for %s" % (
                    oldErev, oldSrev, integ.erev, integ.srev, depotFile
                ))
        chRev.deleteIntegrations(integsToDelete)

    def processChangeRevs(self, fileRevs, srcFileLogs):
        "Process all revisions in the change"
        self.srcFileLogs = {}
        for f in srcFileLogs:
            self.srcFileLogs[f.depotFile] = f
        for f in fileRevs:
            self.logger.debug('targ: %s' % f)
            self.currentFileContent = None

            if self.options.historical_start_change:
                self.adjustTargetHistoricalIntegrations(f)
            if self.ignoreFile(f.localFile):
                self.logger.warning("Ignoring file: %s#%s" % (f.depotFile, f.rev))
                self.filesToIgnore.append(f.localFile)
            elif f.action == 'edit':
                self.logger.debug('processing:0010 edit')
                self.p4cmd('sync', '-k', f.localFile)
                self.p4cmd('edit', '-t', f.type, f.localFile)
                if self.p4.warnings:
                    # Check for file not present - likely to be a purged or archived previous version
                    self.p4cmd('add', '-ft', f.type, f.fixedLocalFile)
                    self.logger.warning('Edit turned into Add due to previous revision not available')
                if diskFileContentModified(f):
                    self.logger.warning('Resyncing source due to file content changes')
                    self.src.p4cmd('sync', '-f', f.localFileRev())
            elif f.action == 'add' or f.action == 'import':
                if f.hasMoveIntegrations():
                    self.moveAdd(f)
                    if f.numIntegrations() > 1:
                        self.replicateIntegration(f, afterAdd=True)
                elif f.hasIntegrations():
                    self.replicateBranch(f, dirty=True)
                else:
                    self.logger.debug('processing:0020 add')
                    self.p4cmd('add', '-ft', f.type, f.fixedLocalFile)
            elif f.action == 'delete':
                if f.hasIntegrations() and not f.hasOnlyMovedFromIntegrations():
                    self.replicateIntegration(f)
                else:
                    self.logger.debug('processing:0030 delete')
                    self.replicateDelete(f)
            elif f.action == 'purge':
                # special case. Type of file is +S, and source.sync removed the file
                # create a temporary file, it will be overwritten again later
                self.logger.debug('processing:0040 purge')
                writeContents(f.fixedLocalFile, 'purged file')
                self.p4cmd('sync', '-k', f.localFile)
                self.p4cmd('edit', '-t', f.type, f.localFile)
                if self.p4.warnings:
                    self.p4cmd('add', '-ft', f.type, f.fixedLocalFile)
            elif f.action == 'branch':
                self.replicateBranch(f, dirty=False)
            elif f.action == 'integrate':
                self.replicateIntegration(f)
            elif f.action == 'move/add':
                self.moveAdd(f)
                if f.numIntegrations() > 1:
                    self.replicateIntegration(f, afterAdd=True)
            elif f.action == 'archive':
                self.logger.warning("Ignoring archived revision: %s#%s" % (f.depotFile, f.rev))
                self.filesToIgnore.append(f.localFile)
            else:
                raise P4TLogicException('Unknown action: %s for %s' % (f.action, str(f)))

    def fixFileTypes(self, fileRevs, openedFiles):
        """Make sure that all integrated filetypes are correct"""
        revDict = {}
        for chRev in fileRevs:
            revDict[chRev.localFile] = chRev
        for ofile in openedFiles:
            localFile = self.localmap.translate(ofile['depotFile'])
            if localFile and len(localFile) > 0 and localFile in revDict:
                chRev = revDict[localFile]
                if chRev.type != ofile['type']:
                    self.p4cmd('reopen', '-t', chRev.type, chRev.fixedLocalFile)

    def replicateChange(self, fileRevs, srcFileLogs, change, sourcePort):
        """This is the heart of it all. Replicate all changes according to their description"""

        self.renameOfDeletedFileEncountered = False
        self.resolveDeleteEncountered = False
        self.filesToIgnore = []
        self.processChangeRevs(fileRevs, srcFileLogs)
        newChangeId = None

        openedFiles = self.p4cmd('opened')
        lenOpenedFiles = len(openedFiles)
        if lenOpenedFiles > 0:
            self.logger.debug("Opened files: %d" % lenOpenedFiles)
            self.fixFileTypes(fileRevs, openedFiles)
            description = self.formatChangeDescription(
                sourceDescription=change['desc'],
                sourceChange=change['change'], sourcePort=sourcePort,
                sourceUser=change['user'])

            if self.options.nokeywords:
                self.removeKeywords(openedFiles)

            result = None
            try:
                # Debug for larger changelists
                if lenOpenedFiles > 1000:
                    self.logger.debug("About to fetch change")
                chg = self.p4.fetch_change()
                chg['Description'] = description
                if lenOpenedFiles > 1000:
                    self.logger.debug("About to submit")
                result = self.p4.save_submit(chg)
                if lenOpenedFiles > 1000:
                    self.logger.debug("submitted")
                self.logger.debug(self.p4id, result)
                self.checkWarnings()
            except P4.P4Exception as e:
                re_resubmit = re.compile("Out of date files must be resolved or reverted.\n.*p4 submit -c ([0-9]+)")
                m = re_resubmit.search(self.p4.errors[0])
                if m and (self.renameOfDeletedFileEncountered or self.resolveDeleteEncountered):
                    cmd = ['sync']
                    for ofile in openedFiles:
                        cmd.append(ofile['depotFile'])
                    self.logger.debug("Resyncing out of date files")
                    self.p4.run(cmd)
                    result = self.p4cmd("submit", "-c", m.group(1))
                else:
                    raise e

            # the submit information can be followed by refreshFile lines
            # need to go backwards to find submittedChange

            a = -1
            while 'submittedChange' not in result[a]:
                a -= 1
            newChangeId = result[a]['submittedChange']
            self.updateChange(change, newChangeId)
            self.reverifyRevisions(result)

        self.logger.info("source = {} : target = {}".format(change['change'], newChangeId))
        self.validateSubmittedChange(newChangeId, fileRevs)
        return newChangeId

    def replicateFirstChange(self, sourcePort):
        """Replicate first change when historical start specified"""

        newChangeId = None
        openedFiles = self.p4cmd('reconcile', '-mead', '//%s/...' % self.p4.client)
        lenOpenedFiles = len(openedFiles)
        if lenOpenedFiles > 0:
            description = self.formatChangeDescription(
                sourceDescription='Replicating historical start change',
                sourceChange=str(self.options.historical_start_change), sourcePort=sourcePort,
                sourceUser='historical')
            result = None
            try:
                # Debug for larger changelists
                if lenOpenedFiles > 1000:
                    self.logger.debug("About to fetch change")
                chg = self.p4.fetch_change()
                chg['Description'] = description
                if lenOpenedFiles > 1000:
                    self.logger.debug("About to submit")
                result = self.p4.save_submit(chg)
                if lenOpenedFiles > 1000:
                    self.logger.debug("submitted")
                self.logger.debug(self.p4id, result)
                self.checkWarnings()
            except P4.P4Exception as e:
                raise e

            # the submit information can be followed by refreshFile lines
            # need to go backwards to find submittedChange
            a = -1
            while 'submittedChange' not in result[a]:
                a -= 1
            newChangeId = result[a]['submittedChange']
            # self.updateChange(change, newChangeId)
        self.logger.info("source = {} : target = {}".format(self.options.historical_start_change, newChangeId))
        return newChangeId

    def validateSubmittedChange(self, newChangeId, srcFileRevs):
        "Check against what was passed in"
        movetracker = MoveTracker(self.logger)
        targFileRevs = []
        filesToLog = {}
        if newChangeId:
            change = self.p4cmd('describe', '-s', newChangeId)[0]
            for (n, rev) in enumerate(change['rev']):
                localFile = self.localmap.translate(change['depotFile'][n])
                if localFile and len(localFile) > 0:
                    chRev = ChangeRevision(rev, change, n)
                    chRev.setLocalFile(localFile)
                    if chRev.action == 'move/add':
                        filesToLog[chRev.depotFile] = chRev
                    elif chRev.action == 'move/delete':
                        movetracker.trackDelete(chRev)
                    else:
                        targFileRevs.append(chRev)
        fpaths = ['{}#{}'.format(x.depotFile, x.rev) for x in filesToLog.values()]
        if fpaths:
            filelogs = self.p4.run_filelog('-m1', *fpaths)
            if filelogs:
                self.logger.debug('filelogs: %s' % filelogs)
            for flog in filelogs:
                chRev = filesToLog[flog.depotFile]
                revision = flog.revisions[0]
                if len(revision.integrations) > 0:
                    for integ in revision.integrations:
                        if 'from' in integ.how or integ.how == "ignored":
                            integ.localFile = self.localmap.translate(integ.file)
                            chRev.addIntegrationInfo(integ)
                            break
                movetracker.trackAdd(chRev, flog.depotFile, chRev.getIntegration().file)
        cc = ChangelistComparer(self.logger, caseSensitive=self.options.case_sensitive)
        targFileRevs.extend(movetracker.getMoves())
        result = cc.listsEqual(srcFileRevs, targFileRevs, self.filesToIgnore)
        if not result[0]:
            if "Replication failure: missing elements in target changelist:" in result[1]:
                self.logger.notify(f"Transfer warning for Target Change {newChangeId}", result[1], include_output=False)
            else:
                raise P4TLogicException(result[1])

    def syncf(self, localFile):
        self.p4cmd('sync', '-f', localFile)

    def moveAdd(self, file):
        "Either paired with a move/delete or an orphaned move/add"
        self.logger.debug('processing:0100 move/add')
        doMove = False
        ind = 0
        if file.hasIntegrations():
            while ind < file.numIntegrations():
                if file.getIntegration(ind).how == 'moved from':
                    break
                ind += 1
            assert(ind < file.numIntegrations())
            if file.getIntegration(ind).localFile:
                doMove = True
        if doMove:
            source = file.getIntegration(ind).localFile
            self.p4cmd('sync', '-f', file.localIntegSyncSource(ind))
            output = self.p4cmd('edit', source)
            if len(output) > 1 and self.re_edit_of_deleted_file.search(output[-1]):
                self.renameOfDeletedFileEncountered = True
            if self.p4.warnings and self.re_file_not_on_client.search("\n".join(self.p4.warnings)):
                self.p4cmd('sync', '-f', file.localIntegSourceFile(ind))
                output = self.p4cmd('edit', source)
            if len(output) > 1 and self.re_must_sync_resolve.search(output[-1]):
                # Can happen with historical start and manual BBI imports
                self.p4cmd('sync', source)
                self.p4cmd('resolve', '-ay', source)
            if os.path.exists(file.fixedLocalFile) or os.path.islink(file.fixedLocalFile):
                self.p4cmd('move', '-k', source, file.localFile)
            else:
                self.p4cmd('move', source, file.localFile)
            if diskFileContentModified(file):
                self.logger.warning('Resyncing source due to file content changes')
                self.src.p4cmd('sync', '-f', file.localFileRev())
        else:
            self.logger.debug('processing:0105 move/add converted to add')
            self.p4cmd('add', '-ft', file.type, file.fixedLocalFile)

    def updateChange(self, change, newChangeId):
        # need to update the user and time stamp - but only if a superuser
        if not self.options.superuser == "y":
            return
        newChange = self.p4.fetch_change(newChangeId)
        newChange._user = change['user']
        # date in change is in epoch time, we need it in canonical form
        newDate = datetime.utcfromtimestamp(int(change['time'])).strftime("%Y/%m/%d %H:%M:%S")
        newChange._date = newDate
        self.p4.save_change(newChange, '-f')

    def reverifyRevisions(self, result):
        revisionsToVerify = ["{file}#{rev},{rev}".format(file=x['refreshFile'], rev=x['refreshRev'])
                             for x in result if 'refreshFile' in x]
        if revisionsToVerify:
            self.p4cmd('verify', '-qv', revisionsToVerify)

    def removeKeywords(self, opened):
        for openFile in opened:
            if self.hasKeyword(openFile["type"]):
                fileType = self.removeKeyword(openFile["type"])
                self.p4cmd('reopen', '-t', fileType, openFile["depotFile"])
                self.logger.debug("targ: Changed type from {} to {} for {}".
                                  format(openFile["type"], fileType, openFile["depotFile"]))

    KTEXT = re.compile(r"(.*)\+([^k]*)k([^k]*)")

    def hasKeyword(self, fileType):
        return(fileType in ["ktext", "kxtext"] or self.KTEXT.match(fileType))

    def removeKeyword(self, fileType):
        if fileType == "ktext":
            newType = "text"
        elif fileType == "kxtext":
            newType = "xtext"
        else:
            m = self.KTEXT.match(fileType)
            newType = m.group(1) + "+" + m.group(2) + m.group(3)

        return newType

    def replicateDelete(self, file):
        """Deletes are generally easy but the edge case is a delete on top of a delete"""
        self.p4cmd('delete', '-v', file.localFile)
        if not self.p4.warnings or not self.re_file_not_on_client.search("\n".join(self.p4.warnings)):
            return
        self.p4cmd('sync', '-k', "%s#1" % file.localFile)
        if self.p4.warnings and self.re_no_such_file.search("\n".join(self.p4.warnings)):
            self.logger.warning("Ignoring deleted rev: %s" % file.localFile)
            self.filesToIgnore.append(file.localFile)
            return
        self.p4cmd('delete', '-v', file.localFile)
        self.resolveDeleteEncountered = True

    def replicateBranch(self, file, dirty=False):
        # An integration where source has been obliterated will not have integrations
        self.logger.debug('replicateBranch')
        if not self.options.ignore_integrations and not file.hasOnlyIgnoreIntegrations() and \
            file.hasIntegrations() and file.getIntegration().localFile:
            afterAdd = False
            if not self.currentFileContent and os.path.exists(file.fixedLocalFile):
                self.currentFileContent = readContents(file.fixedLocalFile)
            for ind, integ in file.integrations():
                # With the above in reverse order, we expect any add to occur first
                if file.getIntegration(ind).how == 'add from':
                    self.logger.debug('processing:0200 add from')
                    afterAdd = True
                    if (file.getIntegration(ind).localFile == file.localFile) or \
                            (file.numIntegrations() > 1):
                        self.doIntegrate(file.localIntegSource(ind), file.localFile)
                        self.p4cmd('add', '-ft', file.type, file.fixedLocalFile)
                    else:
                        # "add from" is rather an odd beast - recreate as move after back out of delete
                        self.p4cmd('sync', file.localIntegSyncSource(ind))
                        self.p4cmd('add', file.getIntegration(ind).localFile)
                        makeWritable(file.fixedLocalFile)
                        os.remove(file.fixedLocalFile)
                        self.p4cmd('move', file.getIntegration(ind).localFile, file.fixedLocalFile)
                    if diskFileContentModified(file):
                        self.src.p4cmd('sync', '-f', file.localFileRev())
                elif afterAdd:
                    self.logger.debug('processing:0210 other integrates')
                    self.replicateIntegration(file, afterAdd=afterAdd, startInd=ind)
                elif file.localFile == file.localIntegSourceFile():
                    # Integrate from same file indicates an undo
                    self.logger.debug('processing:0215 undo')
                    self.p4cmd('undo', "%s#%d" % (file.localFile, file._integrations[ind].erev + 1))
                else:
                    self.logger.debug('processing:0220 integrate')
                    if dirty or ind > 0:
                        flags = ['-t']
                    else:
                        flags = ['-t', '-v']
                    outputDict = self.doIntegrate(file.localIntegSource(ind), file.localFile, flags=flags)
                    edited = False
                    added = False
                    afterAdd = True     # This will fire further integrations
                    if outputDict and 'action' in outputDict and outputDict['action'] == 'delete':
                        self.p4cmd('resolve', '-at', file.localFile)
                        self.p4cmd('add', file.localFile)
                        edited = True
                        added = True
                    if dirty and not edited:
                        self.p4cmd('edit', file.localFile)
                        edited = True
                    # Only if last integration to be processed for this rev and it is an add
                    if added or (ind == 0 and outputDict and outputDict['action'] == 'branch' and
                                 self.integrateContentsChanged(file)):
                        if not edited:
                            self.p4cmd('edit', file.localFile)
                        self.src.p4cmd('sync', '-f', file.localFileRev())
        else:
            self.logger.debug('processing:0230 add')
            output = self.p4cmd('add', '-ft', file.type, file.fixedLocalFile)
            if len(output) > 0 and self.re_cant_add_existing_file.search(str(output[-1])):
                self.p4cmd('sync', '-k', file.fixedLocalFile)
                self.p4cmd('edit', '-t', file.type, file.fixedLocalFile)
            if diskFileContentModified(file):
                self.logger.warning('Resyncing add due to file content changes')
                self.src.p4cmd('sync', '-f', file.localFileRev())
            if file.hasIntegrations() and file.hasOnlyIgnoreIntegrations():
                self.logger.debug('processing:0235 ignores')
                for ind, integ in file.integrations():
                    self.doIntegrate(file.localIntegSource(ind), file.localFile)
                    self.p4cmd('resolve', '-ay', file.fixedLocalFile)

    def integrateContentsChanged(self, file):
        "Is the source of integrated different to target"
        fileSize, digest = 0, ""
        if fileContentComparisonPossible(file.type):
            if file.integSyncSourceWithoutRev() not in self.srcFileLogs:
                return False
            filelog = self.srcFileLogs[file.integSyncSourceWithoutRev()]
            # Find revision which is not a delete
            if filelog:
                for rev in filelog.revisions:
                    if "delete" not in rev.action:
                        break
                if rev.digest is not None and rev.fileSize is not None:
                    return (rev.fileSize, rev.digest) != (file.fileSize, file.digest)
                else:
                    return False
            else:
                return False
        return True

    def editFrom(self, file, contents, afterAdd=False):
        "Run merge with edit - if required"
        if not afterAdd:
            self.p4cmd('sync', '-f', file.localFile)    # to avoid tamper checking
        self.doIntegrate(file.localIntegSource(), file.localFile)

        class MyResolver(P4.Resolver):
            "Local resolver to accept edits on merge"
            def __init__(self, logger, contents, ftype):
                self.logger = logger
                self.contents = contents
                self.ftype = ftype

            def resolve(self, mergeData):
                self.logger.debug(mergeData)
                result_path = mergeData.result_path
                if not result_path:
                    result_path = mergeData.your_path
                writeContents(result_path, self.contents)
                return 'ae'

        self.p4.run_resolve(resolver=MyResolver(self.logger, contents, file.type))
        self.logger.debug('resolve -ae')

    def integrateWithFlags(self, srcname, destname, flags):
        "integrate which can be repeated with flags where necessary"
        resultStr = ""
        resultDict = {}
        try:
            cmd = ["integrate"]
            cmd.extend(flags)
            cmd.append(srcname)
            cmd.append(destname)
            output = self.p4cmd(cmd)
            if output:
                if isinstance(output[0], dict):
                    resultDict = output[0]
                else:
                    resultStr = output[0]
        except P4.P4Exception:
            resultStr += "\n".join(self.p4.errors)
        resultStr += "\n".join(self.p4.warnings)
        return (resultDict, resultStr)

    def doIntegrate(self, srcname, destname, flags=None):
        "Perform integrate"
        if flags is None:
            flags = ['-t']
        outputDict = {}
        while 1 == 1:
            outputDict, outputStr = self.integrateWithFlags(srcname, destname, flags)
            if self.re_cant_integ_without_i.search(outputStr) and "-i" not in flags:
                flags.append("-i")
            elif self.re_cant_integ_without_d.search(outputStr) and "-d" not in flags:
                flags.append("-d")
            elif self.re_all_revisions_already_integrated.search(outputStr) and "-f" not in flags:
                flags.append("-f")
            elif self.re_cant_integ_without_Di.search(outputStr) and "-Di" not in flags:
                flags.append('-Di')
            elif self.re_cant_branch_without_Dt.search(outputStr) and "-Dt" not in flags:
                flags.append('-Dt')
            elif self.re_no_revisions_above_that_revision.search(outputStr):
                # Happens rarely when deletions have occurred. If there are source revs specified we try with one less rev
                m = re.search("(.*)#(\d+),(\d+)$", srcname)
                if m:
                    r1 = int(m.group(2)) - 1
                    r2 = int(m.group(3)) - 1
                    newSrc = "%s#%d,%d" % (m.group(1), r1, r2)
                    self.logger.warning("Trying to integrate previous rev '%s'" % newSrc)
                    srcname = newSrc
                else:
                    break
            elif self.re_file_remapped.search(outputStr) and "-2" not in flags:
                flags.append("-2")
            elif self.re_all_revisions_already_integrated.search(outputStr) and "-f" in flags:
                # Can't integrate a delete on to a delete
                self.logger.warning("Ignoring integrate: %s" % destname)
                self.filesToIgnore.append(destname)
                break
            else:
                break
        return outputDict

    def integrateDelete(self, srcFile, srcInd, destname):
        "Handles all deletes"
        self.logger.debug('processing:0260 delete')
        flags = []
        doCopy = False
        fileIgnored = False
        srcname = srcFile.localIntegSource(srcInd)
        while 1 == 1:
            outputDict, outputStr = self.integrateWithFlags(srcname, destname, flags)
            if self.re_cant_integ_without_d.search(outputStr) and "-d" not in flags:
                flags.append("-d")
            elif self.re_cant_integ_without_Di.search(outputStr) and "-Di" not in flags:
                flags.append('-Di')
            elif self.re_cant_branch_without_Dt.search(outputStr) and "-Dt" not in flags:
                flags.append('-Dt')
            elif self.re_all_revisions_already_integrated.search(outputStr) and "-f" not in flags:
                flags.append("-f")
            elif self.re_no_revisions_above_that_revision.search(outputStr):
                # Happens rarely when deletions have occurred. If there are source revs specified we try with one less rev
                m = re.search("(.*)#(\d+),(\d+)$", srcname)
                if m:
                    r1 = int(m.group(2)) - 1
                    r2 = int(m.group(3)) - 1
                    newSrc = "%s#%d,%d" % (m.group(1), r1, r2)
                    self.logger.warning("Trying to integrate previous rev '%s'" % newSrc)
                    srcname = newSrc
                else:
                    break
            elif self.re_all_revisions_already_integrated.search(outputStr) and "-f" in flags:
                # Can't integrate a delete on to a delete
                self.logger.warning("Ignoring integrate: %s" % destname)
                self.filesToIgnore.append(destname)
                fileIgnored = True
                break
            elif self.re_move_delete_needs_move_add.search(outputStr):
                doCopy = True
                break
            else:
                break
        if doCopy:
            self.logger.debug('processing:0270 copy of delete')
            self.p4cmd('copy', srcFile.localIntegSyncSource(srcInd), destname)
        elif not fileIgnored:
            if outputStr and self.re_no_such_file.search(outputStr):
                self.logger.debug('processing:0275 delete')
                self.p4cmd('delete', '-v', destname)
            else:
                self.logger.debug('processing:0280 delete')
                self.p4cmd('resolve', '-at')

    def replicateIntegration(self, file, afterAdd=False, startInd=None):
        self.logger.debug('replicateIntegration')

        class EditAcceptTheirs(P4.Resolver):
            """
            Required because of a special 'force' flag which is set if this is done interactively - doesn't
            do the same as if you just resolve -at. Yuk!
            """
            def actionResolve(self, mergeInfo):
                return 'at'

        if not self.options.ignore_integrations and file.hasIntegrations() and file.getIntegration().localFile:
            if not self.currentFileContent and os.path.exists(file.fixedLocalFile):
                self.currentFileContent = readContents(file.fixedLocalFile)
            if startInd is None:
                startInd = file.numIntegrations()
            for ind, integ in file.integrations():
                if ind > startInd:
                    continue
                if integ.how in ['add from', 'moved from']:
                    # assert(afterAdd)
                    continue        # We ignore these
                if integ.localFile is None:
                    # Happens with integrations on top of a move from outside source client view
                    self.logger.warning('Ignoring non existent source file')
                    continue
                self.logger.debug('processing:0300 integ: %s' % integ.how)
                if integ.how == 'edit from':
                    self.logger.debug('processing:0305 edit from')
                    if afterAdd:
                        # Resync source version and then do resolve -ae
                        self.src.p4cmd('sync', '-f', file.localFileRev())
                    self.editFrom(file, self.currentFileContent, afterAdd=afterAdd)
                    if diskFileContentModified(file):
                        self.logger.warning('File edited from but content changed')
                        self.src.p4cmd('sync', '-f', file.localFileRev())
                elif integ.how in ('delete', 'delete from'):
                    self.integrateDelete(file, ind, file.localFile)
                else:
                    self.logger.debug('processing:0310 integrate')
                    editedFrom = False
                    if not afterAdd and file.action != 'delete':
                        self.p4cmd('sync', '-f', file.localFile)    # to avoid tamper checking
                    flags = ['-t']
                    if file.action == 'delete' and integ.how == 'ignored':
                        flags.append('-Rb')
                    integResult = self.doIntegrate(file.localIntegSource(ind), file.localFile, flags)
                    if integ.how == 'copy from':
                        self.logger.debug('processing:0320 copy from')
                        self.p4cmd('resolve', '-at')
                        if not editedFrom and diskFileContentModified(file):
                            self.logger.warning('File copied but content changed')
                            self.p4cmd('edit', file.localFile)
                            self.src.p4cmd('sync', '-f', file.localFileRev())
                    elif integ.how == 'ignored':
                        self.logger.debug('processing:0330 ignored')
                        if 'action' in integResult and integResult['action'] == 'delete':
                            # Strange case of ignoring a delete - we have to revert and redo
                            self.p4cmd('revert', file.localFile)
                            flags.append('-Rd')
                            integResult = self.doIntegrate(file.localIntegSource(ind), file.localFile, flags)
                            self.p4cmd('resolve', '-ay')
                        else:
                            self.p4cmd('resolve', '-ay')
                            if file.action != 'delete' and ind == 0 and diskFileContentModified(file):
                                # Strange but possible in older servers - but only handled for last integrate
                                # in the bunch, hence ind==0
                                self.p4cmd('edit', file.localFile)
                                self.src.p4cmd('sync', '-f', file.localFileRev())
                    elif integ.how == 'merge from':
                        self.logger.debug('processing:0350 merge from')
                        resolve_result = ""
                        try:
                            output = self.p4cmd('resolve', '-am')
                            resolve_result = output[-1]
                        except P4.P4Exception:
                            resolve_result += "\n".join(self.p4.warnings)
                            resolve_result += "\n".join(self.p4.errors)
                        except IndexError:
                            self.logger.error(f'Invalid output for p4 resolve: {output} processing {file}')
                        if self.re_resolve_skipped.search(str(resolve_result)):
                            self.logger.warning('Merge from downgraded to edit from due to resolve problems')
                            # Resync source version and then do resolve -ae
                            if not afterAdd:
                                self.p4cmd('revert', file.localFile)
                            self.editFrom(file, self.currentFileContent, afterAdd=afterAdd)
                            editedFrom = True
                        elif self.re_resolve_tampered.search(str(resolve_result)):
                            self.p4cmd('edit', file.localFile)
                            self.src.p4cmd('sync', '-f', file.localFileRev())
                        elif not isinstance(resolve_result, dict) and 'how' in resolve_result:
                            self.logger.error('Unexpected resolve error: %s' % resolve_result)
                        # Validate filesize and md5 digest
                        if not editedFrom and diskFileContentModified(file):
                            self.logger.warning('Merge from downgraded to edit from due to file content changes')
                            # Resync source version and then do resolve -ae
                            if not afterAdd:
                                self.p4cmd('revert', file.localFile)
                            self.editFrom(file, self.currentFileContent)
                    elif integ.how == 'branch from':
                        self.logger.debug('processing:0355 branch from - interactive -at')
                        self.p4.run_resolve(resolver=EditAcceptTheirs())
                    else:
                        self.logger.error('Cannot deal with {}'.format(integ))
        else:
            self.logger.debug('processing:0360 ignore integrations')
            if file.hasIntegrations() and file.getIntegration().how in ('delete', 'delete from'):
                self.logger.debug('processing:0370 delete')
                self.p4cmd('delete', '-v', file.localFile)
            elif file.action == 'delete' and file.hasIntegrations() and not file.getIntegration().localFile:
                # We don't attempt to transfer files with a delete revision done by an integration
                # that is not being transferred.
                self.logger.warning("Ignoring deleted revision: %s#%s" % (file.depotFile, file.rev))
                self.filesToIgnore.append(file.localFile)
            elif self.options.historical_start_change and not file.hasIntegrations():
                self.logger.debug('processing:0375 - historical change')
                newAction = 'edit'
                self.p4cmd('sync', '-k', file.localFile)
                if self.p4.warnings and self.re_no_such_file.search("\n".join(self.p4.warnings)):
                    newAction = 'add'
                    # self.src.p4cmd('sync', '-f', file.localFileRev())
                    self.p4cmd('add', '-ft', file.type, file.fixedLocalFile)
                else:
                    self.p4cmd('edit', '-t', file.type, file.localFile)
                    if self.p4.warnings and self.re_file_not_on_client.search("\n".join(self.p4.warnings)):
                        self.p4cmd('add', file.localFile)
                self.logger.debug('processing:0376 %s turned into historical %s' % (file.action, newAction))
                if diskFileContentModified(file):
                    self.src.p4cmd('sync', '-f', file.localFileRev())
            else:
                self.logger.debug('processing:0380 else')
                self.p4cmd('sync', '-k', file.localFile)
                self.p4cmd('edit', file.localFile)
                if diskFileContentModified(file):
                    self.src.p4cmd('sync', '-f', file.localFileRev())

    def getCounter(self):
        "Returns value of counter as integer"
        val = 0
        result = self.p4cmd('counter', self.options.counter_name)
        if result and 'counter' in result[0]:
            val = int(result[0]['value'])
        if val == 0 and self.options.historical_start_change > 0:
            val = self.options.historical_start_change - 1
        return val

    def setCounter(self, value):
        "Set's the counter to specified value"
        self.p4cmd('counter', self.options.counter_name, str(value))

    def getMaxChangeNumber(self, value):
        "Get the maximum change number for the given depot path"
        return self.p4cmd(f'changes -m 1 {value}')['change']

    def initChangeMapFile(self):
        "Initializes the file - once"
        if not self.options.change_map_file:
            return
        fpath = os.path.join(self.root, self.options.change_map_file)
        depotFiles = self.p4cmd('fstat', fpath)
        createFile = False
        if depotFiles:
            if not os.path.exists(fpath):
                self.p4cmd('sync', fpath)
            self.p4cmd('edit', fpath)
        else:
            createFile = True
        if createFile:
            ensureDirectory(os.path.dirname(fpath))
            with open(fpath, "a") as fh:
                fh.write("sourceP4Port,sourceChangeNo,targetChangeNo\n")
            output = self.p4cmd('reconcile', '-I', fpath)[0]
            if output['action'] == 'add':
                self.p4cmd('reopen', '-t', 'text+CS32', fpath)
        chg = self.p4.fetch_change()
        fpath = os.path.join(self.root, self.options.change_map_file)
        chg['Description'] = CHANGE_MAP_DESC
        output = self.p4.save_change(chg)[0]
        m = re.search("Change ([0-9]+) created", output)
        if not m:
            raise P4TException("Failed to create changelist")
        chgno = m.group(1)
        self.p4cmd('reopen', '-c', chgno, fpath)[0]

    def updateChangeMap(self, sourceP4Port, sourceChangeNo, targetChangeNo):
        "Store values"
        if not self.options.change_map_file:
            return
        fpath = os.path.join(self.root, self.options.change_map_file)
        if os.path.exists(fpath):
            makeWritable(fpath)
        with open(fpath, "a") as fh:
            fh.write("%s,%s,%s\n" % (sourceP4Port, sourceChangeNo, targetChangeNo))

    def submitChangeMap(self):
        if not self.options.change_map_file:
            return
        fpath = os.path.join(self.root, self.options.change_map_file)
        self.logger.debug("Submitting change_map_file")
        output = self.p4cmd('fstat', fpath)[0]
        chgno = output['change']
        self.p4cmd('submit', '-c', chgno)


def valid_datetime_type(arg_datetime_str):
    """custom argparse type for user datetime values given from the command line"""
    try:
        return datetime.strptime(arg_datetime_str, "%Y/%m/%d %H:%M")
    except ValueError:
        msg = "Given Datetime ({0}) not valid! Expected format, 'YYYY/MM/DD HH:mm'!".format(arg_datetime_str)
        raise argparse.ArgumentTypeError(msg)


class P4Transfer(object):
    "Main transfer class"

    def __init__(self, *args):
        desc = textwrap.dedent(__doc__)
        parser = argparse.ArgumentParser(
            description=desc,
            formatter_class=argparse.RawDescriptionHelpFormatter,
            epilog="Copyright (C) 2012-21 Sven Erik Knop/Robert Cowham, Perforce Software Ltd"
        )

        parser.add_argument('-c', '--config', default=CONFIG_FILE, help="Default is " + CONFIG_FILE)
        parser.add_argument('-n', '--notransfer', action='store_true',
                            help="Validate config file and setup source/target workspaces but don't transfer anything")
        parser.add_argument('-m', '--maximum', default=None, type=int, help="Maximum number of changes to transfer")
        parser.add_argument('-k', '--nokeywords', action='store_true', help="Do not expand keywords and remove +k from filetype")
        parser.add_argument('-r', '--repeat', action='store_true',
                            help="Repeat transfer in a loop - for continuous transfer as background task")
        parser.add_argument('-s', '--stoponerror', action='store_true', help="Stop on any error even if --repeat has been specified")
        parser.add_argument('--sample-config', action='store_true', help="Print an example config file and exit")
        parser.add_argument('-i', '--ignore-integrations', action='store_true', help="Treat integrations as adds and edits")
        parser.add_argument('--end-datetime', type=valid_datetime_type, default=None,
                            help="Time to stop transfers, format: 'YYYY/MM/DD HH:mm' - useful"
                            " for automation runs during quiet periods e.g. run overnight but stop first thing in the morning")
        self.options = parser.parse_args(list(args))
        self.options.sync_progress_size_interval = None

        if self.options.sample_config:
            printSampleConfig()
            return

        self.logger = logutils.getLogger(LOGGER_NAME)
        self.previous_target_change_counter = 0     # Current value

    def getOption(self, section, option_name, default=None):
        result = default
        try:
            if section == GENERAL_SECTION:
                result = self.config[option_name]
            else:
                result = self.config[section][option_name]
        except Exception:
            pass
        return result

    def getIntOption(self, section, option_name, default=None):
        result = default
        val = self.getOption(section, option_name, default)
        if isinstance(val, int):
            return val
        if val:
            try:
                result = int(eval(val))
            except Exception:
                pass
        return result

    def readConfig(self):
        self.config = {}
        try:
            with open(self.options.config) as f:
                self.config = yaml.load(f)
        except Exception as e:
            raise P4TConfigException('Could not read config file %s: %s' % (self.options.config, str(e)))

        errors = []
        self.options.counter_name = self.getOption(GENERAL_SECTION, "counter_name")
        if not self.options.counter_name:
            errors.append("Option counter_name must be specified")
        self.options.case_sensitive = self.getIntOption(GENERAL_SECTION, "case_sensitive", 0)
        self.options.historical_start_change = self.getIntOption(GENERAL_SECTION, "historical_start_change", 0)
        self.options.instance_name = self.getOption(GENERAL_SECTION, "instance_name", self.options.counter_name)
        self.options.mail_form_url = self.getOption(GENERAL_SECTION, "mail_form_url")
        self.options.mail_to = self.getOption(GENERAL_SECTION, "mail_to")
        self.options.mail_from = self.getOption(GENERAL_SECTION, "mail_from")
        self.options.mail_server = self.getOption(GENERAL_SECTION, "mail_server")
        self.options.sleep_on_error_interval = self.getIntOption(GENERAL_SECTION, "sleep_on_error_interval", 60)
        self.options.poll_interval = self.getIntOption(GENERAL_SECTION, "poll_interval", 60)
        self.options.change_batch_size = self.getIntOption(GENERAL_SECTION, "change_batch_size", 1000)
        self.options.report_interval = self.getIntOption(GENERAL_SECTION, "report_interval", 30)
        self.options.error_report_interval = self.getIntOption(GENERAL_SECTION, "error_report_interval", 30)
        self.options.summary_report_interval = self.getIntOption(GENERAL_SECTION, "summary_report_interval", 10080)
        self.options.sync_progress_size_interval = self.getIntOption(
            GENERAL_SECTION, "sync_progress_size_interval")
        self.options.max_logfile_size = self.getIntOption(GENERAL_SECTION, "max_logfile_size", 20 * 1024 * 1024)
        self.options.change_description_format = self.getOption(
            GENERAL_SECTION, "change_description_format",
            "$sourceDescription\n\nTransferred from p4://$sourcePort@$sourceChange")
        self.options.change_map_file = self.getOption(GENERAL_SECTION, "change_map_file", "")
        self.options.superuser = self.getOption(GENERAL_SECTION, "superuser", "y")
        self.options.views = self.getOption(GENERAL_SECTION, "views")
        self.options.transfer_target_stream = self.getOption(GENERAL_SECTION, "transfer_target_stream")
        self.options.stream_views = self.getOption(GENERAL_SECTION, "stream_views")
        self.options.workspace_root = self.getOption(GENERAL_SECTION, "workspace_root")
        self.options.ignore_files = self.getOption(GENERAL_SECTION, "ignore_files")
        if not self.options.views and not self.options.stream_views:
            errors.append("One of options views/stream_views must be specified")
        if not self.options.workspace_root:
            errors.append("Option workspace_root must not be blank")
        if self.options.stream_views and not self.options.transfer_target_stream:
            errors.append("Option transfer_target_stream must be specified if streams are being used")
        self.options.re_ignore_files = []
        if self.options.ignore_files:
            for exp in self.options.ignore_files:
                try:
                    self.options.re_ignore_files.append(re.compile(exp))
                except Exception as e:
                    errors.append("Failed to parse ignore_files: %s" % str(e))
        if errors:
            raise P4TConfigException("\n".join(errors))

        self.source = P4Source(SOURCE_SECTION, self.options)
        self.target = P4Target(TARGET_SECTION, self.options, self.source)

        self.readSection(self.source)
        self.readSection(self.target)

    def readSection(self, p4config):
        if p4config.section in self.config:
            self.readOptions(p4config)
        else:
            raise P4TConfigException('Config file needs section %s' % p4config.section)

    def readOptions(self, p4config):
        self.readOption('P4CLIENT', p4config)
        self.readOption('P4USER', p4config)
        self.readOption('P4PORT', p4config)
        self.readOption('P4PASSWD', p4config, optional=True)
        self.readOption('P4CHARSET', p4config, optional=True)

    def readOption(self, option, p4config, optional=False):
        lcOption = option.lower()
        if lcOption in self.config[p4config.section]:
            p4config.__dict__[option] = self.config[p4config.section][lcOption]
        elif not optional:
            raise P4TConfigException('Required option %s not found in section %s' % (option, p4config.section))

    def revertOpenedFiles(self):
        "Clear out any opened files from previous errors - hoping they are transient - except for change_map"
        if not self.options.change_map_file:
            with self.target.p4.at_exception_level(P4.P4.RAISE_NONE):
                self.target.p4cmd('revert', "//%s/..." % self.target.P4CLIENT)
            return
        openChanges = self.target.p4cmd('changes', '-s', 'pending', '-c', self.target.P4CLIENT)
        for change in openChanges:
            if not change['desc'].startswith(CHANGE_MAP_DESC):
                with self.target.p4.at_exception_level(P4.P4.RAISE_NONE):
                    self.target.p4cmd('revert', "-c", change['change'], "//%s/..." % self.target.P4CLIENT)

    def replicate_changes(self):
        "Perform a replication loop"
        self.source.connect('source replicate')
        self.target.connect('target replicate')
        self.source.createClientWorkspace(True)
        self.target.createClientWorkspace(False, self.source.matchingStreams)
<<<<<<< HEAD
        args = ['changes', '-m', '1']
        maxChange = int(self.source.p4cmd(args)[0]['change'])
        self.logger.info(f"Max Change is {maxChange}")
        changes = self.source.missingChanges(self.target.getCounter())
=======
        counterVal = self.target.getCounter()
        changes = self.source.missingChanges(counterVal)
>>>>>>> c4ce5a14
        if self.options.notransfer:
            self.logger.info("Would transfer %d changes - stopping due to --notransfer" % len(changes))
            return 0
        self.logger.info("Transferring %d changes" % len(changes))
        if self.options.historical_start_change and counterVal < self.options.historical_start_change:
            self.logger.info("Transferring first historical change: %d" % self.options.historical_start_change)
            self.source.progress = ReportProgress(self.source.p4, changes, self.logger, self.source.P4CLIENT)
            self.source.progress.SetSyncProgressSizeInterval(self.options.sync_progress_size_interval)
            self.source.getFirstChange()
            targetChange = self.target.replicateFirstChange(self.source.p4.port)
            self.target.setCounter(self.options.historical_start_change)
            # We may have already transferred the first change
            if changes and int(changes[0]['change']) == self.options.historical_start_change:
                del changes[0]
        changesTransferred = 0
        if len(changes) > 0:
            self.target.initChangeMapFile()
            self.save_previous_target_change_counter()
            self.source.progress = ReportProgress(self.source.p4, changes, self.logger, self.source.P4CLIENT)
            self.source.progress.SetSyncProgressSizeInterval(self.options.sync_progress_size_interval)
            self.checkRotateLogFile()
            self.revertOpenedFiles()
            for change in changes:
                if self.endDatetimeExceeded():
                    # Bail early
                    self.logger.info("Transfer stopped due to --end-datetime being exceeded")
                    return changesTransferred
                changeSizes = self.source.progress.changeSizes
                fcount = fsize = 0
                if change['change'] in changeSizes:
                    fcount, fsize = changeSizes[change['change']]
                msg = 'Processing change: {}, files {}, size {}, date {} "{}"'.format(
                            change['change'], fcount, fmtsize(fsize), time.strftime('%Y-%m-%d %H:%M:%S', time.localtime(int(change['time']))), change['desc'].strip()).encode("utf-8")
                self.logger.info(msg)
                fileRevs, srcFileLogs = self.source.getChange(change['change'])
                targetChange = self.target.replicateChange(fileRevs, srcFileLogs, change, self.source.p4.port)
                self.target.setCounter(change['change'])
                self.target.updateChangeMap(self.source.p4.port, change['change'], targetChange)
                # Tidy up the workspaces after successful transfer
                self.source.p4cmd("sync", "//%s/...#0" % self.source.P4CLIENT)
                with self.target.p4.at_exception_level(P4.P4.RAISE_NONE):
                    self.target.p4cmd('sync', "//%s/...#0" % self.target.P4CLIENT)
                changesTransferred += 1
            self.target.submitChangeMap()
        self.source.disconnect()
        self.target.disconnect()
        return ( changesTransferred, maxChange )

    def log_exception(self, e):
        "Log exceptions appropriately"
        etext = str(e)
        if re.search("WSAETIMEDOUT", etext, re.MULTILINE) or re.search("WSAECONNREFUSED", etext, re.MULTILINE):
            self.logger.error(etext)
        else:
            self.logger.exception(e)

    def save_previous_target_change_counter(self):
        "Save the latest change transferred to the target"
        chg = self.target.p4cmd('changes', '-m1', '-ssubmitted', '//{client}/...'.format(client=self.target.P4CLIENT))
        if chg:
            self.previous_target_change_counter = int(chg[0]['change']) + 1

    def send_summary_email(self, time_last_summary_sent, change_last_summary_sent):
        "Send an email summarising changes transferred"
        time_str = p4time(time_last_summary_sent)
        self.target.connect('target replicate')
        # Combine changes reported by time or since last changelist transferred
        changes = self.target.p4cmd('changes', '-l', '//{client}/...@{rev},#head'.format(
                client=self.target.P4CLIENT, rev=time_str))
        chgnums = [chg['change'] for chg in changes]
        counter_changes = self.target.p4cmd('changes', '-l', '//{client}/...@{rev},#head'.format(
                client=self.target.P4CLIENT, rev=change_last_summary_sent))
        for chg in counter_changes:
            if chg['change'] not in chgnums:
                changes.append(chg)
        changes.reverse()
        lines = []
        lines.append(["Date", "Time", "Changelist", "File Revisions", "Size (bytes)", "Size"])
        total_changes = 0
        total_rev_count = 0
        total_file_sizes = 0
        for chg in changes:
            sizes = self.target.p4cmd('sizes', '-s', '//%s/...@%s,%s' % (self.target.P4CLIENT,
                                                                         chg['change'], chg['change']))
            lines.append([time.strftime("%Y/%m/%d", time.localtime(int(chg['time']))),
                         time.strftime("%H:%M:%S", time.localtime(int(chg['time']))),
                         chg['change'], sizes[0]['fileCount'], sizes[0]['fileSize'],
                         fmtsize(int(sizes[0]['fileSize']))])
            total_changes += 1
            total_rev_count += int(sizes[0]['fileCount'])
            total_file_sizes += int(sizes[0]['fileSize'])
        lines.append([])
        lines.append(['Totals', '', str(total_changes), str(total_rev_count), str(total_file_sizes), fmtsize(total_file_sizes)])
        report = "Changes transferred since %s\n%s" % (
            time_str, "\n".join(["\t".join(line) for line in lines]))
        self.logger.debug("Transfer summary report:\n%s" % report)
        self.logger.info("Sending Transfer summary report")
        self.logger.notify("Transfer summary report", report, include_output=False)
        self.save_previous_target_change_counter()
        self.target.disconnect()

    def validateClientWorkspaces(self):
        if not self.source.root == self.target.root:
            raise P4TConfigException("source and target server workspace root directories must be the same: currently '%s' and '%s'" % (
                self.source.root, self.target.root))
        src = set([m.replace("//%s/" % self.source.P4CLIENT, "") for m in self.source.clientmap.rhs()])
        targ = set([m.replace("//%s/" % self.target.P4CLIENT, "") for m in self.target.clientmap.rhs()])
        diffs = src.difference(targ)
        if diffs and not self.options.stream_views:
            raise P4TConfigException("Configuration failure: workspace mappings have different right hand sides: %s" % ", ".join([str(r) for r in diffs]))
        if self.source.clientspec["LineEnd"] != "unix" or self.target.clientspec["LineEnd"] != "unix":
            raise P4TConfigException("Source and target workspaces must have LineEnd set to 'unix'")
        if re.search("noclobber", self.source.clientspec["Options"]) or re.search("noclobber", self.target.clientspec["Options"]):
            raise P4TConfigException("Source and target workspaces must have 'clobber' option set")

    def validateConfig(self):
        "Performs appropriate validation of config values - primarily streams"
        if self.options.stream_views and not self.options.transfer_target_stream:
            raise P4TConfigException("Option transfer_target_stream is required when stream views are specified")
        if not self.options.stream_views:
            return
        fields = ['src', 'targ', 'type', 'parent']
        reqdFields = ['src', 'targ', 'type']
        types = ['mainline', 'development', 'release']
        errors = []
        for v in self.options.stream_views:
            for f in fields:
                if f not in v:
                    errors.append("Missing required field '%s' in '%s'" % (f, str(v)))
            for f in reqdFields:
                if f in v and not v[f]:
                    errors.append("Required field '%s' must be specified '%s'" % (f, str(v)))
            if 'src' in v and 'targ' in v and v['src'].count("*") != v['targ'].count("*"):
                errors.append("Wildcards need to match src:'%s' targ:'%s'" % (v['src'], v['targ']))
            if 'type' in v and v['type'] not in types:
                errors.append("Stream type '%s' is not one of allowed values '%s'" % (
                              v['type'], " ".join(types)))
        if errors:
            raise P4TConfigException("\n".join(errors))

    def setupReplicate(self):
        "Read config file and setup - raises exceptions if invalid"
        self.readConfig()
        self.source.connect('source replicate')
        self.target.connect('target replicate')
        self.validateConfig()
        self.source.createClientWorkspace(True)
        self.target.createClientWorkspace(False, self.source.matchingStreams)
        self.logger.debug("connected to source and target")
        sourceTargetTextComparison.setup(self.source, self.target, self.options.case_sensitive)
        self.validateClientWorkspaces()

    def writeLogHeader(self):
        "Write header info to log"
        logOnce(self.logger, VERSION)
        logOnce(self.logger, "Python ver: 0x%08x, OS: %s" % (sys.hexversion, sys.platform))
        logOnce(self.logger, "P4Python ver: %s" % (P4.P4.identify()))
        logOnce(self.logger, "Options: ", self.options)
        logOnce(self.logger, "Reading config file")

    def rotateLogFile(self):
        "Rotate existing log file"
        self.logger.info("Rotating logfile")
        logutils.resetLogger(LOGGER_NAME)
        global alreadyLogged
        alreadyLogged = {}
        self.writeLogHeader()

    def checkRotateLogFile(self):
        "Rotate log file if greater than limit"
        try:
            fname = logutils.getCurrentLogFileName(LOGGER_NAME)
            fsize = os.path.getsize(fname)
            if fsize > self.options.max_logfile_size:
                self.logger.info("Rotating logfile since greater than max_logfile_size: %d" % fsize)
                self.rotateLogFile()
        except Exception as e:
            self.log_exception(e)

    def endDatetimeExceeded(self):
        """Determine if we should stop due to this being set"""
        if not self.options.end_datetime:
            return False
        present = datetime.now()
        return present > self.options.end_datetime

    def replicate(self):
        """Central method that performs the replication between server1 and server2"""
        if self.options.sample_config:
            return 0
        try:
            self.writeLogHeader()
            self.setupReplicate()
        except Exception as e:
            self.log_exception(e)
            logging.shutdown()
            return 1

        time_last_summary_sent = time.time()
        change_last_summary_sent = 0
        self.logger.debug("Time last summary sent: %s" % p4time(time_last_summary_sent))
        time_last_error_occurred = 0
        error_encountered = False   # Flag to indicate error encountered which may require reporting
        error_notified = False
        finished = False
        num_changes = 0
        while not finished:
            try:
                self.readConfig()       # Read every time to allow user to change them
                self.logger.setReportingOptions(
                    instance_name=self.options.instance_name,
                    mail_form_url=self.options.mail_form_url, mail_to=self.options.mail_to,
                    mail_from=self.options.mail_from, mail_server=self.options.mail_server,
                    report_interval=self.options.report_interval)
                logOnce(self.logger, self.source.options)
                logOnce(self.logger, self.target.options)
                self.source.disconnect()
                self.target.disconnect()
                num_changes, max_change = self.replicate_changes()
                if self.options.notransfer:
                    finished = True
                if num_changes > 0:
                    self.logger.info("Transferred %d changes successfully" % num_changes)
                else:
                    if not self.options.maximum:
                        self.target.connect('target replicate')
                        last_counter = self.target.getCounter()
                        next_counter = last_counter + self.options.change_batch_size
                        if next_counter <= max_change:
                            self.target.setCounter(next_counter)
                            next_counter = self.target.getCounter()
                            self.logger.info(f"0 changes transferred, incremented counter from {last_counter} to {next_counter}")
                        else:
                            self.logger.info(f"0 changes transferred, already reached maximum source change {max_change}")
                        self.target.disconnect()
                if change_last_summary_sent == 0:
                    change_last_summary_sent = self.previous_target_change_counter
                if self.options.change_batch_size and num_changes >= self.options.change_batch_size:
                    self.logger.info("Finished processing batch of %d changes" % self.options.change_batch_size)
                    self.rotateLogFile()
                elif not self.options.repeat:
                    finished = True
                else:
                    if self.endDatetimeExceeded():
                        finished = True
                        self.logger.info("Stopping due to --end-datetime parameter being exceeded")
                    if error_encountered:
                        self.logger.info("Logging - reset error interval")
                        self.logger.notify("Cleared error", "Previous error has now been cleared")
                        error_encountered = False
                        error_notified = False
                    if time.time() - time_last_summary_sent > self.options.summary_report_interval * 60:
                        time_last_summary_sent = time.time()
                        self.send_summary_email(time_last_summary_sent, change_last_summary_sent)
                    if self.options.poll_interval > 0:
                        time.sleep(self.options.poll_interval * 60)
                        self.logger.info("Sleeping for %d minutes" % self.options.poll_interval)
            except P4TException as e:
                self.log_exception(e)
                self.logger.notify("Error", "Logic Exception encountered - stopping")
                logging.shutdown()
                return 1
            except Exception as e:
                self.log_exception(e)
                if self.options.stoponerror:
                    self.logger.notify("Error", "Exception encountered and --stoponerror specified")
                    logging.shutdown()
                    return 1
                else:
                    # Decide whether to report an error
                    if not error_encountered:
                        error_encountered = True
                        time_last_error_occurred = time.time()
                    elif not error_notified:
                        if time.time() - time_last_error_occurred > self.options.error_report_interval * 60:
                            error_notified = True
                            self.logger.info("Logging - Notifying recurring error")
                            self.logger.notify("Recurring error", "Multiple errors seen")
                    
                    # See if there was a connection error
                    re_connectError = re.compile(r"Connection refused")
                    m = re_connectError.search(e.value)
                    if m:
                        self.logger.info("Connection Error, sleeping for 5 minutes")
                        time.sleep(300)
                    else:
                        self.logger.info("Sleeping on error for %d minutes" % self.options.sleep_on_error_interval)
                        time.sleep(self.options.sleep_on_error_interval * 60)
        self.logger.notify("Changes transferred", "Completed successfully")
        logging.shutdown()
        return 0

if __name__ == '__main__':
    result = 0
    try:
        prog = P4Transfer(*sys.argv[1:])
        result = prog.replicate()
    except Exception as e:
        print(str(e))
        result = 1
    sys.exit(result)<|MERGE_RESOLUTION|>--- conflicted
+++ resolved
@@ -1070,7 +1070,6 @@
         self.srcFileLogCache = {}
 
     def missingChanges(self, counter):
-<<<<<<< HEAD
         success=False
         maxChanges = 0
         while not success:
@@ -1117,33 +1116,6 @@
                     else:                  
                         self.options.change_batch_size = maxChanges = math.ceil(maxChanges / 2)
                         self.logger.info(f'Temporarily reducing maxChanges to {maxChanges} due to maxscanrows error.')
-=======
-        revRange = '//{client}/...@{rev},#head'.format(client=self.P4CLIENT, rev=counter + 1)
-        if sourceTargetTextComparison.sourceP4DVersion > "2017.1":
-            # We can be more efficient with 2017.2 or greater servers with changes -r -m
-            maxChanges = 0
-            if self.options.change_batch_size:
-                maxChanges = self.options.change_batch_size
-            if self.options.maximum and self.options.maximum < maxChanges:
-                maxChanges = self.options.maximum
-            args = ['changes', '-l', '-r', '-s', 'submitted']
-            if maxChanges > 0:
-                args.extend(['-m', maxChanges])
-            args.append(revRange)
-            self.logger.debug('reading changes: %s' % args)
-            changes = self.p4cmd(args)
-            self.logger.debug('found %d changes' % len(changes))
-        else:
-            self.logger.debug('reading changes: %s' % revRange)
-            changes = self.p4cmd('changes', '-l', revRange)
-            self.logger.debug('found %d changes' % len(changes))
-            changes.reverse()
-            if self.options.change_batch_size:
-                changes = changes[:self.options.change_batch_size]
-            if self.options.maximum:
-                changes = changes[:self.options.maximum]
-        self.logger.debug('processing %d changes' % len(changes))
->>>>>>> c4ce5a14
         return changes
 
     def abortIfUnsyncableUTF16FilesExist(self, syncCallback, change):
@@ -2276,15 +2248,11 @@
         self.target.connect('target replicate')
         self.source.createClientWorkspace(True)
         self.target.createClientWorkspace(False, self.source.matchingStreams)
-<<<<<<< HEAD
         args = ['changes', '-m', '1']
         maxChange = int(self.source.p4cmd(args)[0]['change'])
         self.logger.info(f"Max Change is {maxChange}")
-        changes = self.source.missingChanges(self.target.getCounter())
-=======
         counterVal = self.target.getCounter()
         changes = self.source.missingChanges(counterVal)
->>>>>>> c4ce5a14
         if self.options.notransfer:
             self.logger.info("Would transfer %d changes - stopping due to --notransfer" % len(changes))
             return 0
